/*-
 * #%L
 * Genome Damage and Stability Centre SMLM ImageJ Plugins
 *
 * Software for single molecule localisation microscopy (SMLM)
 * %%
 * Copyright (C) 2011 - 2018 Alex Herbert
 * %%
 * This program is free software: you can redistribute it and/or modify
 * it under the terms of the GNU General Public License as
 * published by the Free Software Foundation, either version 3 of the
 * License, or (at your option) any later version.
 *
 * This program is distributed in the hope that it will be useful,
 * but WITHOUT ANY WARRANTY; without even the implied warranty of
 * MERCHANTABILITY or FITNESS FOR A PARTICULAR PURPOSE.  See the
 * GNU General Public License for more details.
 *
 * You should have received a copy of the GNU General Public
 * License along with this program.  If not, see
 * <http://www.gnu.org/licenses/gpl-3.0.html>.
 * #L%
 */
package gdsc.smlm.filters;

import java.awt.Rectangle;

/**
 * Computes a Gaussian convolution in the spatial domain for each point within the array.
 * <p>
 * Adapted from {@link ij.plugin.filter.GaussianBlur}
 */
public class GaussianFilter extends BaseWeightedFilter
{
	/**
	 * The default accuracy. This is the highest acceptable value of the accuracy for maximum speed. Lower values will
	 * increase the kernel size.
	 */
	public static final double DEFAULT_ACCURACY = 0.02;

	private final double accuracy;

	private double lastSigma;
	private int lastMaxRadius;
	private float[][] kernel = null;
	private float[] downscaleKernel = null;
	private float[] upscaleKernel = null;
	private int lastUnitLength;

	private Normaliser normaliser = null;
	private double sx, sy;

	/*
	 * (non-Javadoc)
	 *
	 * @see gdsc.smlm.filters.BaseWeightedFilter#newWeights()
	 */
	@Override
	protected void newWeights()
	{
		normaliser = null;
	}

	/**
	 * Updates the weighted normaliser for the Gaussian.
	 *
	 * @param sigmaX
	 *            The Gaussian standard deviation in X
	 * @param sigmaY
	 *            The Gaussian standard deviation in Y
	 */
	private void updateWeightedNormaliser(final double sigmaX, final double sigmaY)
	{
		// Cache the normaliser
		if (normaliser == null || sx != sigmaX || sy != sigmaY)
		{
			float[] normalisation = weights.clone();
			sx = sigmaX;
			sy = sigmaY;
			GaussianFilter gf = new GaussianFilter(accuracy);
			gf.convolve(normalisation, weightHeight, weightWidth, sigmaX, sigmaY);
			normaliser = new PerPixelNormaliser(normalisation);
		}
	}

	/**
	 * Instantiates a new gaussian filter.
	 * <p>
	 * Use the default accuracy of {@value #DEFAULT_ACCURACY}.
	 */
	public GaussianFilter()
	{
		this(DEFAULT_ACCURACY);
	}

	/**
	 * Instantiates a new gaussian filter.
	 *
	 * @param accuracy
	 *            Accuracy of kernel, should not be above 0.02. Better (lower)
	 *            accuracy needs slightly more computing time as the kernel size is increased.
	 */
	public GaussianFilter(double accuracy)
	{
		this.accuracy = accuracy;
	}

	/**
	 * Compute the Gaussian convolution.
	 * Pixels within border regions (defined by 3 sigma) are unchanged.
	 * <p>
	 * Note: the input data is destructively modified
	 *
	 * @param data
	 *            The input/output data (packed in YX order)
	 * @param maxx
	 *            The width of the data
	 * @param maxy
	 *            The height of the data
	 * @param sigma
	 *            The Gaussian standard deviation
	 */
	public void convolveInternal(float[] data, final int maxx, final int maxy, final double sigma)
	{
		final int border = getBorder(sigma);
		Rectangle roi = new Rectangle(border, border, maxx - 2 * border, maxy - 2 * border);
		if (roi.width < 1 || roi.height < 1)
			return;
		// Q. Should the extra lines parameter be used here?
		convolve(data, roi, maxx, maxy, sigma, sigma, border);
	}

	/**
	 * Get the border that will be ignored for the specified Gaussian standard deviation
	 *
	 * @param sigma
	 *            the Gaussian standard deviation
	 * @return The border
	 */
	public static int getBorder(double sigma)
	{
		return (int) (3 * sigma);
	}

	/**
	 * Compute the Gaussian convolution.
	 * <p>
	 * Note: the input data is destructively modified
	 *
	 * @param data
	 *            The input/output data (packed in YX order)
	 * @param maxx
	 *            The width of the data
	 * @param maxy
	 *            The height of the data
	 * @param sigma
	 *            The Gaussian standard deviation
	 */
	public void convolve(float[] data, final int maxx, final int maxy, final double sigma)
	{
		Rectangle roi = new Rectangle(maxx, maxy);
		convolve(data, roi, maxx, maxy, sigma, sigma, 0);
	}

	/**
	 * Compute the Gaussian convolution.
	 * <p>
	 * Note: the input data is destructively modified
	 *
	 * @param data
	 *            The input/output data (packed in YX order)
	 * @param maxx
	 *            The width of the data
	 * @param maxy
	 *            The height of the data
	 * @param sigmaX
	 *            The Gaussian standard deviation in X
	 * @param sigmaY
	 *            The Gaussian standard deviation in Y
	 */
	public void convolve(float[] data, final int maxx, final int maxy, final double sigmaX, final double sigmaY)
	{
		Rectangle roi = new Rectangle(maxx, maxy);
		convolve(data, roi, maxx, maxy, sigmaX, sigmaY, 0);
	}

	private void convolve(float[] data, Rectangle roi, final int maxx, final int maxy, final double sigmaX,
			final double sigmaY, final int extraLines)
	{
		// If not all data points will be over-written clone the input before blurring
		float[] wdata = (extraLines != 0) ? data.clone() : data;

		if (hasWeights())
		{
			int size = data.length;
			if (weights.length != size || this.weightWidth != maxx || this.weightHeight != maxy)
				throw new IllegalStateException("Weights are not the correct size");

			updateWeightedNormaliser(sigmaX, sigmaY);

			// Apply weights
			for (int i = 0; i < size; i++)
				wdata[i] *= weights[i];

			blur1Direction(wdata, roi, maxx, maxy, sigmaX, true, extraLines);
			blur1Direction(wdata, roi, maxx, maxy, sigmaY, false, 0);

			// Normalise. This assumes the roi is only ever constructed as a border.
			if (extraLines != 0)
				normaliser.normalise(wdata, data, maxx, maxy, extraLines);
			else
				// wdata == data
				normaliser.normalise(wdata, size);
		}
		else
		{
			blur1Direction(wdata, roi, maxx, maxy, sigmaX, true, extraLines);
			blur1Direction(wdata, roi, maxx, maxy, sigmaY, false, 0);

			if (extraLines != 0)
			{
				// Copy back to the input array so that the extra blurred lines
				// are not present.
				NonNormaliser.INSTANCE.normalise(wdata, data, maxx, maxy, extraLines);
			}
		}
	}

	/**
	 * Blur an image in one direction (x or y) by a Gaussian.
	 *
	 * @param pixels
	 *            The input/output data (packed in YX order)
	 * @param roi
	 *            The region to blur
	 * @param width
	 *            The width of the data
	 * @param height
	 *            The height of the data
	 * @param sigma
	 *            Standard deviation of the Gaussian
	 * @param xDirection
	 *            True for bluring in x direction, false for y direction
	 * @param extraLines
	 *            Number of lines (parallel to the blurring direction)
	 *            below and above the roi bounds that should be processed.
	 */
	private void blur1Direction(final float[] pixels, Rectangle roi, final int width, final int height,
			final double sigma, final boolean xDirection, final int extraLines)
	{
		final int UPSCALE_K_RADIUS = 2; //number of pixels to add for upscaling
		final double MIN_DOWNSCALED_SIGMA = 4.; //minimum standard deviation in the downscaled image
		final int length = xDirection ? width : height; //number of points per line (line can be a row or column)
		final int pointInc = xDirection ? 1 : width; //increment of the pixels array index to the next point in a line
		final int lineInc = xDirection ? width : 1; //increment of the pixels array index to the next line
		final int lineFromA = (xDirection ? roi.y : roi.x) - extraLines; //the first line to process
		final int lineFrom;
		if (lineFromA < 0)
			lineFrom = 0;
		else
			lineFrom = lineFromA;
		final int lineToA = (xDirection ? roi.y + roi.height : roi.x + roi.width) + extraLines; //the last line+1 to process
		final int lineTo;
		if (lineToA > (xDirection ? height : width))
			lineTo = (xDirection ? height : width);
		else
			lineTo = lineToA;
		final int writeFrom = xDirection ? roi.x : roi.y; //first point of a line that needs to be written
		final int writeTo = xDirection ? roi.x + roi.width : roi.y + roi.height;

		/* large radius (sigma): scale down, then convolve, then scale up */
		final boolean doDownscaling = sigma > 2 * MIN_DOWNSCALED_SIGMA + 0.5;
		final int reduceBy = doDownscaling ? //downscale by this factor
				Math.min((int) Math.floor(sigma / MIN_DOWNSCALED_SIGMA), length) : 1;
		/*
		 * Downscaling and upscaling blur the image a bit - we have to correct the standard
		 * deviation for this:
		 * Downscaling gives std devation sigma = 1/sqrt(3); upscale gives sigma = 1/2 (in downscaled pixels).
		 * All sigma^2 values add to full sigma^2, which should be the desired value
		 */
		final double sigmaGauss = doDownscaling ? Math.sqrt(sigma * sigma / (reduceBy * reduceBy) - 1. / 3. - 1. / 4.)
				: sigma;
		final int maxLength = doDownscaling ? (length + reduceBy - 1) / reduceBy + 2 * (UPSCALE_K_RADIUS + 1) //downscaled line can't be longer
				: length;
		final float[][] gaussKernel = makeGaussianKernel(sigmaGauss, maxLength);
		final int kRadius = gaussKernel[0].length * reduceBy; //Gaussian kernel radius after upscaling
		final int readFrom = (writeFrom - kRadius < 0) ? 0 : writeFrom - kRadius; //not including broadening by downscale&upscale
		final int readTo = (writeTo + kRadius > length) ? length : writeTo + kRadius;
		final int newLength = doDownscaling ? //line length for convolution
				(readTo - readFrom + reduceBy - 1) / reduceBy + 2 * (UPSCALE_K_RADIUS + 1) : length;
		final int unscaled0 = readFrom - (UPSCALE_K_RADIUS + 1) * reduceBy; //input point corresponding to cache index 0
		//the following is relevant for upscaling only
		if (doDownscaling)
			createScalingKernels(reduceBy);

		final float[] cache1 = new float[newLength]; //holds data before convolution (after downscaling, if any)
		final float[] cache2 = doDownscaling ? new float[newLength] : null; //holds data after convolution

		int pixel0 = lineFrom * lineInc;
		for (int line = lineFrom; line < lineTo; line += 1, pixel0 += lineInc)
		{
			if (doDownscaling)
			{
				downscaleLine(pixels, cache1, downscaleKernel, reduceBy, pixel0, unscaled0, length, pointInc,
						newLength);
				convolveLine(cache1, cache2, gaussKernel, 0, newLength, 1, newLength - 1, 0, 1);
				upscaleLine(cache2, pixels, upscaleKernel, reduceBy, pixel0, unscaled0, writeFrom, writeTo, pointInc);
			}
			else
			{
				int p = pixel0 + readFrom * pointInc;
				for (int i = readFrom; i < readTo; i++, p += pointInc)
					cache1[i] = pixels[p];
				convolveLine(cache1, pixels, gaussKernel, readFrom, readTo, writeFrom, writeTo, pixel0, pointInc);
			}
		}
	}

	private void createScalingKernels(int unitLength)
	{
		if (downscaleKernel == null || lastUnitLength != unitLength)
		{
			lastUnitLength = unitLength;
			downscaleKernel = makeDownscaleKernel(unitLength);
			upscaleKernel = makeUpscaleKernel(unitLength);
		}
	}

	/**
	 * Scale a line (row or column or part thereof)
	 * down by a factor <code>reduceBy</code> and write the result into <code>cache</code>.
	 * Input line pixel # <code>unscaled0</code> will correspond to output
	 * line pixel # 0. <code>unscaled0</code> may be negative. Out-of-line
	 * pixels of the input are replaced by the edge pixels.
	 *
	 * @param pixels
	 *            input array
	 * @param cache
	 *            output array
	 * @param kernel
	 *            downscale kernel, runs form -1.5 to +1.5 in downscaled coordinates
	 * @param reduceBy
	 *            downscaling factor
	 * @param pixel0
	 *            index in pixels array corresponding to start of line or column
	 * @param unscaled0
	 *            index in input line corresponding to output line index 0, May be negative.
	 * @param length
	 *            length of full input line or column
	 * @param pointInc
	 *            spacing of values in input array (1 for lines, image width for columns)
	 * @param newLength
	 *            length of downscaled data
	 */
	final static private void downscaleLine(final float[] pixels, final float[] cache, final float[] kernel,
			final int reduceBy, final int pixel0, final int unscaled0, final int length, final int pointInc,
			final int newLength)
	{
		int p = pixel0 + pointInc * (unscaled0 - reduceBy * 3 / 2); //pointer in pixels array
		final int pLast = pixel0 + pointInc * (length - 1);
		for (int xout = -1; xout <= newLength; xout++)
		{
			float sum0 = 0, sum1 = 0, sum2 = 0;
			for (int x = 0; x < reduceBy; x++, p += pointInc)
			{
				float v = pixels[p < pixel0 ? pixel0 : (p > pLast ? pLast : p)];
				sum0 += v * kernel[x + 2 * reduceBy];
				sum1 += v * kernel[x + reduceBy];
				sum2 += v * kernel[x];
			}
			if (xout > 0)
				cache[xout - 1] += sum0;
			if (xout >= 0 && xout < newLength)
				cache[xout] += sum1;
			if (xout + 1 < newLength)
				cache[xout + 1] = sum2;
		}
	}

	/*
	 * Create a kernel for downscaling. The kernel function preserves
	 * norm and 1st moment (i.e., position) and has fixed 2nd moment,
	 * (in contrast to linear interpolation).
	 * In scaled space, the length of the kernel runs from -1.5 to +1.5,
	 * and the standard deviation is 1/2.
	 * Array index corresponding to the kernel center is
	 * unitLength*3/2
	 */
	final static private float[] makeDownscaleKernel(final int unitLength)
	{
		final int mid = unitLength * 3 / 2;
		final float[] kernel = new float[3 * unitLength];
		for (int i = 0; i <= unitLength / 2; i++)
		{
			final double x = i / (double) unitLength;
			final float v = (float) ((0.75 - x * x) / unitLength);
			kernel[mid - i] = v;
			kernel[mid + i] = v;
		}
		for (int i = unitLength / 2 + 1; i < (unitLength * 3 + 1) / 2; i++)
		{
			final double x = i / (double) unitLength;
			final float v = (float) ((0.125 + 0.5 * (x - 1) * (x - 2)) / unitLength);
			kernel[mid - i] = v;
			kernel[mid + i] = v;
		}
		return kernel;
	}

	/**
	 * Scale a line up by factor <code>reduceBy</code> and write as a row
	 * or column (or part thereof) to the pixels array of a FloatProcessor.
	 */
	final static private void upscaleLine(final float[] cache, final float[] pixels, final float[] kernel,
			final int reduceBy, final int pixel0, final int unscaled0, final int writeFrom, final int writeTo,
			final int pointInc)
	{
		int p = pixel0 + pointInc * writeFrom;
		for (int xout = writeFrom; xout < writeTo; xout++, p += pointInc)
		{
			final int xin = (xout - unscaled0 + reduceBy - 1) / reduceBy; //the corresponding point in the cache (if exact) or the one above
			final int x = reduceBy - 1 - (xout - unscaled0 + reduceBy - 1) % reduceBy;
			pixels[p] = cache[xin - 2] * kernel[x] + cache[xin - 1] * kernel[x + reduceBy] +
					cache[xin] * kernel[x + 2 * reduceBy] + cache[xin + 1] * kernel[x + 3 * reduceBy];
		}
	}

	/**
	 * Create a kernel for upscaling. The kernel function is a convolution
	 * of four unit squares, i.e., four uniform kernels with value +1
	 * from -0.5 to +0.5 (in downscaled coordinates). The second derivative
	 * of this kernel is smooth, the third is not. Its standard deviation
	 * is 1/sqrt(3) in downscaled cordinates.
	 * The kernel runs from [-2 to +2[, corresponding to array index
	 * 0 ... 4*unitLength (whereby the last point is not in the array any more).
	 */
	final static private float[] makeUpscaleKernel(final int unitLength)
	{
		final float[] kernel = new float[4 * unitLength];
		final int mid = 2 * unitLength;
		kernel[0] = 0;
		for (int i = 0; i < unitLength; i++)
		{
			final double x = i / (double) unitLength;
			final float v = (float) ((2. / 3. - x * x * (1 - 0.5 * x)));
			kernel[mid + i] = v;
			kernel[mid - i] = v;
		}
		for (int i = unitLength; i < 2 * unitLength; i++)
		{
			final double x = i / (double) unitLength;
			final float v = (float) ((2. - x) * (2. - x) * (2. - x) / 6.);
			kernel[mid + i] = v;
			kernel[mid - i] = v;
		}
		return kernel;
	}

	/**
	 * Convolve a line with a symmetric kernel and write to a separate array,
	 * possibly the pixels array of a FloatProcessor (as a row or column or part thereof)
	 *
	 * @param input
	 *            Input array containing the line
	 * @param pixels
	 *            Float array for output, can be the pixels of a FloatProcessor
	 * @param kernel
	 *            "One-sided" kernel array, kernel[0][n] must contain the kernel
	 *            itself, kernel[1][n] must contain the running sum over all
	 *            kernel elements from kernel[0][n+1] to the periphery.
	 *            The kernel must be normalized, i.e. sum(kernel[0][n]) = 1
	 *            where n runs from the kernel periphery (last element) to 0 and
	 *            back. Normalization should include all kernel points, also these
	 *            not calculated because they are not needed.
	 * @param readFrom
	 *            First array element of the line that must be read. <code>writeFrom-kernel.length</code> or 0.
	 * @param readTo
	 *            Last array element+1 of the line that must be read. <code>writeTo+kernel.length</code> or
	 *            <code>input.length</code>
	 * @param writeFrom
	 *            Index of the first point in the line that should be written
	 * @param writeTo
	 *            Index+1 of the last point in the line that should be written
	 * @param point0
	 *            Array index of first element of the 'line' in pixels (i.e., lineNumber * lineInc)
	 * @param pointInc
	 *            Increment of the pixels array index to the next point (for an ImageProcessor,
	 *            it should be <code>1</code> for a row, <code>width</code> for a column)
	 */
	final static private void convolveLine(final float[] input, final float[] pixels, final float[][] kernel,
			final int readFrom, final int readTo, final int writeFrom, final int writeTo, final int point0,
			final int pointInc)
	{
		final int length = input.length;
		final float first = input[0]; //out-of-edge pixels are replaced by nearest edge pixels
		final float last = input[length - 1];
		final float[] kern = kernel[0]; //the kernel itself
		final float kern0 = kern[0];
		final float[] kernSum = kernel[1]; //the running sum over the kernel
		final int kRadius = kern.length;
		final int firstPart = kRadius < length ? kRadius : length;
		int p = point0 + writeFrom * pointInc;
		int i = writeFrom;
		for (; i < firstPart; i++, p += pointInc)
		{ //while the sum would include pixels < 0
			float result = input[i] * kern0;
			result += kernSum[i] * first;
			if (i + kRadius > length)
				result += kernSum[length - i - 1] * last;
			for (int k = 1; k < kRadius; k++)
			{
				float v = 0;
				if (i - k >= 0)
					v += input[i - k];
				if (i + k < length)
					v += input[i + k];
				result += kern[k] * v;
			}
			pixels[p] = result;
		}
		final int iEndInside = length - kRadius < writeTo ? length - kRadius : writeTo;
		for (; i < iEndInside; i++, p += pointInc)
		{ //while only pixels within the line are be addressed (the easy case)
			float result = input[i] * kern0;
			for (int k = 1; k < kRadius; k++)
				result += kern[k] * (input[i - k] + input[i + k]);
			pixels[p] = result;
		}
		for (; i < writeTo; i++, p += pointInc)
		{ //while the sum would include pixels >= length
			float result = input[i] * kern0;
			if (i < kRadius)
				result += kernSum[i] * first;
			if (i + kRadius >= length)
				result += kernSum[length - i - 1] * last;
			for (int k = 1; k < kRadius; k++)
			{
				float v = 0;
				if (i - k >= 0)
					v += input[i - k];
				if (i + k < length)
					v += input[i + k];
				result += kern[k] * v;
			}
			pixels[p] = result;
		}
	}

	/**
	 * Create a 1-dimensional normalized Gaussian kernel with standard deviation sigma
	 * and the running sum over the kernel
	 * Note: this is one side of the kernel only, not the full kernel as used by the
	 * Convolver class of ImageJ.
	 * To avoid a step due to the cutoff at a finite value, the near-edge values are
	 * replaced by a 2nd-order polynomial with its minimum=0 at the first out-of-kernel
	 * pixel. Thus, the kernel function has a smooth 1st derivative in spite of finite
	 * length.
	 *
	 * @param sigma
	 *            Standard deviation, i.e. radius of decay to 1/sqrt(e), in pixels.
	 * @param maxRadius
	 *            Maximum radius of the kernel: Limits kernel size in case of
	 *            large sigma, should be set to image width or height. For small
	 *            values of maxRadius, the kernel returned may have a larger
	 *            radius, however.
	 * @return A 2*n array. Array[0][n] is the kernel, decaying towards zero,
	 *         which would be reached at kernel.length (unless kernel size is
	 *         limited by maxRadius). Array[1][n] holds the sum over all kernel
	 *         values > n, including non-calculated values in case the kernel
	 *         size is limited by <code>maxRadius</code>.
	 */
	private float[][] makeGaussianKernel(final double sigma, int maxRadius)
	{
		if (maxRadius < 50)
			maxRadius = 50; // too small maxRadius would result in inaccurate sum.

		// Use cached kernel
		if (kernel != null && sigma == lastSigma && maxRadius == lastMaxRadius)
			return kernel;

		int kRadius = getHalfWidth(sigma) + 1;
		if (kRadius > maxRadius)
			kRadius = maxRadius;
		kernel = new float[2][kRadius];
		lastSigma = sigma;
		lastMaxRadius = maxRadius;

		for (int i = 0; i < kRadius; i++)
			// Gaussian function
			kernel[0][i] = (float) (Math.exp(-0.5 * i * i / sigma / sigma));
		if (kRadius < maxRadius && kRadius > 3)
		{ // edge correction
			double sqrtSlope = Double.MAX_VALUE;
			int r = kRadius;
			while (r > kRadius / 2)
			{
				r--;
				double a = Math.sqrt(kernel[0][r]) / (kRadius - r);
				if (a < sqrtSlope)
					sqrtSlope = a;
				else
					break;
			}
			//System.out.printf("Edge correction: s=%.3f, kRadius=%d, r=%d, sqrtSlope=%f\n", sigma, kRadius, r, sqrtSlope);
			for (int r1 = r + 2; r1 < kRadius; r1++)
				kernel[0][r1] = (float) ((kRadius - r1) * (kRadius - r1) * sqrtSlope * sqrtSlope);
		}
		double sum; // sum over all kernel elements for normalization
		if (kRadius < maxRadius)
		{
			sum = kernel[0][0];
			for (int i = 1; i < kRadius; i++)
				sum += 2 * kernel[0][i];
		}
		else
			sum = sigma * Math.sqrt(2 * Math.PI);

		double rsum = 0.5 + 0.5 * kernel[0][0] / sum;
		for (int i = 0; i < kRadius; i++)
		{
			double v = (kernel[0][i] / sum);
			kernel[0][i] = (float) v;
			rsum -= v;
			kernel[1][i] = (float) rsum;
		}
		return kernel;
	}

	/*
	 * (non-Javadoc)
	 *
	 * @see java.lang.Object#clone()
	 */
	@Override
	public GaussianFilter clone()
	{
		GaussianFilter o = (GaussianFilter) super.clone();
		return o;
	}

	/**
	 * Get half the width of the region smoothed by the filter for the specified standard deviation. The full region
	 * size is 2N + 1
	 *
	 * @param sigma
<<<<<<< HEAD
	 *            the Gaussian standard deviation
=======
	 *            the sigma
>>>>>>> 759b79fe
	 * @return The half width
	 */
	public int getHalfWidth(double sigma)
	{
		return (int) Math.ceil(sigma * Math.sqrt(-2 * Math.log(accuracy)));
	}
}<|MERGE_RESOLUTION|>--- conflicted
+++ resolved
@@ -643,11 +643,7 @@
 	 * size is 2N + 1
 	 *
 	 * @param sigma
-<<<<<<< HEAD
 	 *            the Gaussian standard deviation
-=======
-	 *            the sigma
->>>>>>> 759b79fe
 	 * @return The half width
 	 */
 	public int getHalfWidth(double sigma)

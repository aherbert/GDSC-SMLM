package gdsc.smlm.ij.plugins;

import java.awt.AWTEvent;
import java.awt.Checkbox;
import java.awt.Color;
import java.awt.Frame;
import java.awt.Label;
import java.awt.Point;
import java.awt.Rectangle;
import java.awt.TextField;
import java.awt.event.ActionEvent;
import java.awt.event.ActionListener;
import java.text.SimpleDateFormat;
import java.util.ArrayList;
import java.util.Arrays;
import java.util.Date;
import java.util.HashMap;
import java.util.LinkedList;
import java.util.List;
import java.util.concurrent.ExecutorService;
import java.util.concurrent.Executors;
import java.util.concurrent.Future;

import org.apache.commons.lang3.exception.ExceptionUtils;
import org.apache.commons.math3.analysis.interpolation.LoessInterpolator;
import org.apache.commons.math3.stat.descriptive.DescriptiveStatistics;
import org.apache.commons.math3.util.FastMath;

import gdsc.core.data.FloatStackTrivalueProvider;
import gdsc.core.data.procedures.FloatStackTrivalueProcedure;
import gdsc.core.data.utils.Rounder;
import gdsc.core.data.utils.RounderFactory;
import gdsc.core.data.utils.TypeConverter;
import gdsc.core.ij.AlignImagesFFT;
import gdsc.core.ij.AlignImagesFFT.SubPixelMethod;
import gdsc.core.ij.AlignImagesFFT.WindowMethod;
import gdsc.core.ij.IJTrackProgress;
import gdsc.core.ij.Utils;
import gdsc.core.match.BasePoint;
import gdsc.core.math.interpolation.CubicSplinePosition;
import gdsc.core.math.interpolation.CustomTricubicFunction;
import gdsc.core.math.interpolation.CustomTricubicInterpolatingFunction;
import gdsc.core.math.interpolation.CustomTricubicInterpolatingFunction.Size;
import gdsc.core.math.interpolation.CustomTricubicInterpolator;
import gdsc.core.utils.DoubleData;
import gdsc.core.utils.ImageExtractor;
import gdsc.core.utils.ImageWindow;
import gdsc.core.utils.Maths;
import gdsc.core.utils.SimpleArrayUtils;
import gdsc.core.utils.Sort;
import gdsc.core.utils.Statistics;
import gdsc.core.utils.StoredData;
import gdsc.core.utils.StoredDataStatistics;
import gdsc.core.utils.TextUtils;
import gdsc.core.utils.TurboList;
import gdsc.smlm.data.config.CalibrationReader;
import gdsc.smlm.data.config.CalibrationWriter;
import gdsc.smlm.data.config.FitProtos.FitSolver;
import gdsc.smlm.data.config.FitProtosHelper;
import gdsc.smlm.data.config.GUIProtos.PSFCreatorSettings;
import gdsc.smlm.data.config.GUIProtosHelper;
import gdsc.smlm.data.config.PSFProtos.ImagePSF;
import gdsc.smlm.data.config.PSFProtos.PSF;
import gdsc.smlm.data.config.PSFProtos.PSFParameter;
import gdsc.smlm.data.config.PSFProtos.PSFParameterUnit;
import gdsc.smlm.data.config.UnitConverterFactory;
import gdsc.smlm.data.config.UnitProtos.AngleUnit;
import gdsc.smlm.data.config.UnitProtos.DistanceUnit;
import gdsc.smlm.data.config.UnitProtos.IntensityUnit;
import gdsc.smlm.engine.FitConfiguration;

/*----------------------------------------------------------------------------- 
 * GDSC SMLM Software
 * 
 * Copyright (C) 2013 Alex Herbert
 * Genome Damage and Stability Centre
 * University of Sussex, UK
 * 
 * This program is free software; you can redistribute it and/or modify
 * it under the terms of the GNU General Public License as published by
 * the Free Software Foundation; either version 3 of the License, or
 * (at your option) any later version.
 *---------------------------------------------------------------------------*/

import gdsc.smlm.engine.FitEngine;
import gdsc.smlm.engine.FitEngineConfiguration;
import gdsc.smlm.engine.FitParameters;
import gdsc.smlm.engine.FitQueue;
import gdsc.smlm.engine.ParameterisedFitJob;
import gdsc.smlm.filters.BlockMeanFilter;
import gdsc.smlm.function.Erf;
import gdsc.smlm.function.gaussian.Gaussian2DFunction;
import gdsc.smlm.ij.plugins.CubicSplineManager.CubicSplinePSF;
import gdsc.smlm.ij.settings.ImagePSFHelper;
import gdsc.smlm.ij.settings.SettingsManager;
import gdsc.smlm.ij.utils.Image2DAligner;
import gdsc.smlm.ij.utils.Image3DAligner;
import gdsc.smlm.ij.utils.ImageConverter;
import gdsc.smlm.model.camera.CameraModel;
import gdsc.smlm.model.camera.FixedPixelCameraModel;
import gdsc.smlm.results.Counter;
import gdsc.smlm.results.MemoryPeakResults;
import gdsc.smlm.results.PeakResult;
import gdsc.smlm.results.SynchronizedPeakResults;
import gdsc.smlm.results.procedures.HeightResultProcedure;
import gdsc.smlm.results.procedures.PeakResultProcedure;
import gdsc.smlm.results.procedures.WidthResultProcedure;
import gdsc.smlm.utils.Tensor2D;
import ij.IJ;
import ij.ImagePlus;
import ij.ImageStack;
import ij.Prefs;
import ij.WindowManager;
import ij.gui.DialogListener;
import ij.gui.ExtendedGenericDialog;
import ij.gui.ExtendedGenericDialog.OptionCollectedEvent;
import ij.gui.ExtendedGenericDialog.OptionCollectedListener;
import ij.gui.ExtendedGenericDialog.OptionListener;
import ij.gui.GenericDialog;
import ij.gui.ImageCanvas;
import ij.gui.Line;
import ij.gui.NonBlockingExtendedGenericDialog;
import ij.gui.Overlay;
import ij.gui.Plot;
import ij.gui.Plot2;
import ij.gui.PlotWindow;
import ij.gui.PointRoi;
import ij.gui.Roi;
import ij.io.FileInfo;
import ij.measure.Calibration;
import ij.plugin.WindowOrganiser;
import ij.plugin.filter.PlugInFilter;
import ij.process.Blitter;
import ij.process.ByteProcessor;
import ij.process.FloatPolygon;
import ij.process.FloatProcessor;
import ij.process.ImageProcessor;

/**
 * Produces an average PSF image using selected diffraction limited spots from a sample image.
 * <p>
 * The input image must be a z-stack of diffraction limited spots for example quantum dots or fluorescent beads. Spots
 * will be used only when there are no spots within a specified distance to ensure a clean signal is extracted.
 */
public class PSFCreator implements PlugInFilter
{
	private final static String TITLE = "PSF Creator";
	private final static String TITLE_AMPLITUDE = "Spot Amplitude";
	private final static String TITLE_PSF_PARAMETERS = "Spot PSF";
	private final static String TITLE_INTENSITY = "Spot Intensity";
	private final static String TITLE_WINDOW = "PSF Window Function";
	private final static String TITLE_BACKGROUND = "PSF Background";
	private final static String TITLE_FOREGROUND = "PSF Foreground";
	private final static String TITLE_SIGNAL = "PSF Signal";
	private final static String TITLE_HWHM = "PSF HWHM";
	private final static String TITLE_ANGLE = "PSF Angle";
	//private final static String TITLE_CONTRAST = "PSF Contrast";
	private final static String TITLE_PSF = "PSF";
	private final static String TITLE_SPOT_PSF = "Spot PSF";

	private final static String[] MODE = { "Stack Alignment", "Gaussian Fitting" };
	private final static int MODE_ALIGNMENT = 0;
	private final static int MODE_FITTING = 1;
	private final static String[] ALIGNMENT_MODE = { "2D Projections", "3D" };
	private final static int ALIGNMENT_MODE_2D = 0;
	private static String[] PSF_TYPE = { "Spot", "Astigmatism", "Double Helix" };
	@SuppressWarnings("unused")
	private static final int PSF_TYPE_SPOT = 0;
	private static final int PSF_TYPE_ASTIGMATISM = 1;
	private static final int PSF_TYPE_DH = 2;
	private static final String[] OUTPUT_TYPE = { "CSpline", "Image PSF" };
	private static final int OUTPUT_TYPE_CSPLINE = 0;
	private static final int OUTPUT_TYPE_IMAGE_PSF = 1;

	private PSFCreatorSettings.Builder settings;

	private int flags = DOES_16 | DOES_8G | DOES_32 | NO_CHANGES;
	private ImagePlus imp, psfImp;

	private static Rounder rounder = RounderFactory.create(4);
	private PSFCentreSelector zSelector;

	private FitEngineConfiguration config = null;
	private FitConfiguration fitConfig;
	private double nmPerPixel;
	private int boxRadius, zRadius;
	private static Point yesNoPosition = null;

	private ExecutorService threadPool = null;
	private double progress = 0;

	// Private variables that are used during background threaded plotting of the cumulative signal 
	private ImageStack psf = null;
	private ImagePlus[] psfOut = null;
	private int zCentre = 0;
	private double psfWidth = 0;

	// Cache settings for convenience
	private double psfNmPerPixel = 0;
	private boolean checkAlignments = false;

	// Amplitude plot
	private double[] z = null;
	private double[] a;
	private double[] smoothAz;
	private double[] smoothA;

	// PSF plot
	private double[] xCoord = null;
	private double[] yCoord;
	private double[] sd;
	private double[] newZ;
	private double[] smoothX;
	private double[] smoothY;
	private double[] smoothSd;

	// % PSF Signal plot
	private double[] signalZ = null;
	private double[] signal = null;
	private String signalTitle = null;
	private double[] signalLimits = null;

	// Cumulative signal plot
	private int[] indexLookup = null;
	private double[] distances = null;
	private double maxCumulativeSignal = 1;
	private int slice = 0;
	private double distanceThreshold = 0;
	private boolean normalise = false;
	private boolean resetScale = true;

	private boolean plotLock1 = false;
	private boolean plotLock2 = false;
	private boolean plotLock3 = false;
	private boolean plotLock4 = false;

	/*
	 * (non-Javadoc)
	 * 
	 * @see ij.plugin.filter.PlugInFilter#setup(java.lang.String, ij.ImagePlus)
	 */
	public int setup(String arg, ImagePlus imp)
	{
		SMLMUsageTracker.recordPlugin(this.getClass(), arg);

		if (imp == null)
		{
			IJ.noImage();
			return DONE;
		}

		Roi roi = imp.getRoi();
		if (roi == null || roi.getType() != Roi.POINT)
		{
			IJ.error("Point ROI required");
			return DONE;
		}

		this.imp = imp;

		return showDialog();
	}

	private int showDialog()
	{
		NonBlockingExtendedGenericDialog gd = new NonBlockingExtendedGenericDialog(TITLE);
		gd.addHelp(About.HELP_URL);

		settings = SettingsManager.readPSFCreatorSettings(0).toBuilder();

		guessScale();

		gd.addMessage("Produces an average PSF using selected diffraction limited spots.");

		gd.addChoice("Mode", MODE, settings.getMode());
		gd.addSlider("Radius (px)", 3, Maths.max(10, imp.getWidth(), imp.getHeight()) / 2, settings.getRadius());
		gd.addCheckbox("Interactive_mode", settings.getInteractiveMode());

		InteractiveInputListener l = new InteractiveInputListener();
		gd.addDialogListener(l);

		gd.showDialog();

		// Clear the bounding box
		if (plotRadius != -1)
			imp.setOverlay(null);

		SettingsManager.writeSettings(settings);

		if (gd.wasCanceled())
			return DONE;

		// Check arguments
		try
		{
			Parameters.isAbove("Radius", settings.getRadius(), 2);
		}
		catch (IllegalArgumentException e)
		{
			IJ.error(TITLE, e.getMessage());
			return DONE;
		}

		return flags;
	}

	private void guessScale()
	{
		CalibrationWriter cw = CalibrationWriter.create(settings.getCalibration());
		// It does not matter if we already have settings, try and update them anyway
		//if (cw.getNmPerPixel() == 0 || settings.getNmPerSlice() == 0)
		{
			Calibration c = imp.getCalibration();
			double r = guessScale(c.getXUnit(), c.pixelWidth);
			if (r != 0)
			{
				cw.setNmPerPixel(r);
				settings.setCalibration(cw.getBuilder());
			}
			r = guessScale(c.getZUnit(), c.pixelDepth);
			if (r != 0)
				settings.setNmPerSlice(r);
		}
	}

	private double guessScale(String unit, double units)
	{
		unit = unit.toLowerCase();
		if (unit.equals("nm") || unit.startsWith("nanomet"))
			return units;
		if (unit.equals("\u00B5m") || // Sanitised version of um
				unit.startsWith("micron"))
			return units * 1000;
		return 0;
	}

	private class InteractiveInputListener implements DialogListener
	{
		final boolean draw;;

		InteractiveInputListener()
		{
			draw = Utils.isShowGenericDialog();
			if (draw)
			{
				imp.setSlice(imp.getStackSize() / 2);
				drawBoundingBox();
			}
		}

		public boolean dialogItemChanged(GenericDialog gd, AWTEvent e)
		{
			settings.setMode(gd.getNextChoiceIndex());
			settings.setRadius(gd.getNextNumber());
			settings.setInteractiveMode(gd.getNextBoolean());

			if (draw)
				drawBoundingBox();

			return settings.getRadius() >= 2;
		}
	}

	double plotRadius = -1;

	private void drawBoundingBox()
	{
		if (aquirePlotLock1())
		{
			// Get the spots here as the user may want to interactively pick new ones 
			final BasePoint[] points = getSpots();
			final Rectangle[] bounds = new Rectangle[points.length];
			final Roi[] rois = new Roi[points.length];

			// Run in a new thread to allow the GUI to continue updating
			new Thread(new Runnable()
			{
				public void run()
				{
					try
					{
						// Continue while the parameter is changing
						while (plotRadius != settings.getRadius())
						{
							// Store the parameters to be processed
							plotRadius = settings.getRadius();
							int boxRadius = (int) Math.ceil(plotRadius);
							int w = 2 * boxRadius + 1;

							for (int i = 0; i < points.length; i++)
							{
								BasePoint p = points[i];
								int cx = p.getXint();
								int cy = p.getYint();
								Roi r = new Roi(cx - plotRadius, cy - plotRadius, w, w);
								bounds[i] = r.getBounds();
								rois[i] = r;
								// Check for overlap
								for (int j = i; j-- > 0;)
								{
									if (bounds[i].intersects(bounds[j]))
									{
										rois[j].setStrokeColor(Color.RED);
										r.setStrokeColor(Color.RED);
									}
								}
							}

							Overlay o = new Overlay();
							for (Roi roi : rois)
								o.add(roi);
							imp.setOverlay(o);
						}
					}
					finally
					{
						// Ensure the running flag is reset
						plotLock1 = false;
					}
				}
			}).start();
		}
	}

	private boolean showFittingDialog()
	{
		ExtendedGenericDialog gd = new ExtendedGenericDialog(TITLE);
		gd.addHelp(About.HELP_URL);

		gd.addMessage("Use PSF fitting to create a combined PSF");

		gd.addNumericField("nm_per_slice", settings.getNmPerSlice(), 0);
		gd.addSlider("Amplitude_fraction", 0.01, 0.5, settings.getAmplitudeFraction());
		gd.addSlider("Start_background_frames", 1, 20, settings.getStartBackgroundFrames());
		gd.addSlider("End_background_frames", 1, 20, settings.getEndBackgroundFrames());
		gd.addSlider("Magnification", 5, 15, settings.getMagnification());
		gd.addSlider("Smoothing", 0.25, 0.5, settings.getSmoothing());
		gd.addCheckbox("Centre_each_slice", settings.getCentreEachSlice());
		gd.addNumericField("CoM_cut_off", settings.getComCutOff(), -2);
		String[] methods = ImageProcessor.getInterpolationMethods();
		gd.addChoice("Interpolation", methods, methods[settings.getInterpolationMethod()]);

		gd.showDialog();

		SettingsManager.writeSettings(settings);

		if (gd.wasCanceled())
			return false;

		settings.setNmPerSlice(gd.getNextNumber());
		settings.setAmplitudeFraction(gd.getNextNumber());
		settings.setStartBackgroundFrames((int) gd.getNextNumber());
		settings.setEndBackgroundFrames((int) gd.getNextNumber());
		settings.setMagnification((int) gd.getNextNumber());
		settings.setSmoothing(gd.getNextNumber());
		settings.setCentreEachSlice(gd.getNextBoolean());
		settings.setComCutOff(Maths.max(0, gd.getNextNumber()));
		settings.setInterpolationMethod(gd.getNextChoiceIndex());

		// Check arguments
		try
		{
			Parameters.isPositive("nm/slice", settings.getNmPerSlice());
			Parameters.isAbove("Amplitude fraction", settings.getAmplitudeFraction(), 0.01);
			Parameters.isBelow("Amplitude fraction", settings.getAmplitudeFraction(), 0.9);
			Parameters.isPositive("Start background frames", settings.getStartBackgroundFrames());
			Parameters.isPositive("End background frames", settings.getEndBackgroundFrames());
			Parameters.isAbove("Total background frames",
					settings.getStartBackgroundFrames() + settings.getEndBackgroundFrames(), 1);
			Parameters.isAbove("Magnification", settings.getMagnification(), 1);
			Parameters.isAbove("Smoothing", settings.getSmoothing(), 0);
			Parameters.isBelow("Smoothing", settings.getSmoothing(), 1);
		}
		catch (IllegalArgumentException e)
		{
			IJ.error(TITLE, e.getMessage());
			return false;
		}

		return true;
	}

	/*
	 * (non-Javadoc)
	 * 
	 * @see ij.plugin.filter.PlugInFilter#run(ij.process.ImageProcessor)
	 */
	public void run(ImageProcessor ip)
	{
		if (settings.getMode() == MODE_FITTING)
		{
			runUsingFitting();
		}
		else
		{
			try
			{
				runUsingAlignment();
			}
			catch (OutOfMemoryError e)
			{
				MemoryPeakResults.runGC();
				IJ.log(ExceptionUtils.getStackTrace(e));
				IJ.showMessage(TITLE, TextUtils.wrap("Out-of-memory. You may be using too many spots or " +
						"too large a PSF projection. The default projection size is 2.", 80));
			}
		}

		SettingsManager.writeSettings(settings);

		if (threadPool != null)
		{
			threadPool.shutdownNow();
			threadPool = null;
		}
	}

	private void runUsingFitting()
	{
		if (!showFittingDialog())
			return;
		if (!loadConfiguration())
			return;

		BasePoint[] spots = getSpots(0, true);
		if (spots.length == 0)
		{
			IJ.error(TITLE, "No spots without neighbours within " + (boxRadius * 2) + "px");
			return;
		}

		ImageStack stack = getImageStack();
		final int width = imp.getWidth();
		final int height = imp.getHeight();
		final int currentSlice = imp.getSlice();

		// Adjust settings for a single maxima
		config.setIncludeNeighbours(false);

		ArrayList<double[]> centres = new ArrayList<double[]>(spots.length);
		int iterations = 1;
		LoessInterpolator loess = new LoessInterpolator(settings.getSmoothing(), iterations);

		// TODO - The fitting routine may not produce many points. In this instance the LOESS interpolator
		// fails to smooth the data very well. A higher bandwidth helps this but perhaps 
		// try a different smoothing method.

		// For each spot
		Utils.log(TITLE + ": " + imp.getTitle());
		Utils.log("Finding spot locations...");
		Utils.log("  %d spot%s without neighbours within %dpx", spots.length, ((spots.length == 1) ? "" : "s"),
				(boxRadius * 2));
		StoredDataStatistics averageSd = new StoredDataStatistics();
		StoredDataStatistics averageA = new StoredDataStatistics();
		Statistics averageRange = new Statistics();
		MemoryPeakResults allResults = new MemoryPeakResults();
		allResults.setCalibration(fitConfig.getCalibration());
		allResults.setPSF(fitConfig.getPSF());
		allResults.setName(TITLE);
		allResults.setBounds(new Rectangle(0, 0, width, height));
		MemoryPeakResults.addResults(allResults);
		for (int n = 1; n <= spots.length; n++)
		{
			BasePoint spot = spots[n - 1];
			final int x = (int) spot.getX();
			final int y = (int) spot.getY();

			MemoryPeakResults results = fitSpot(stack, width, height, x, y);
			allResults.add(results);

			if (results.size() < 5)
			{
				Utils.log("  Spot %d: Not enough fit results %d", n, results.size());
				continue;
			}

			// Get the results for the spot centre and width
			final double[] z = new double[results.size()];
			final double[] xCoord = new double[z.length];
			final double[] yCoord = new double[z.length];
			final double[] sd;
			final double[] a;
			final Counter counter = new Counter();

			// We have fit the results so they will be in the preferred units 
			results.forEach(new PeakResultProcedure()
			{
				public void execute(PeakResult peak)
				{
					int i = counter.getAndIncrement();
					z[i] = peak.getFrame();
					xCoord[i] = peak.getXPosition() - x;
					yCoord[i] = peak.getYPosition() - y;
				}
			});

			WidthResultProcedure wp = new WidthResultProcedure(results, DistanceUnit.PIXEL);
			wp.getW();
			sd = SimpleArrayUtils.toDouble(wp.wx);

			HeightResultProcedure hp = new HeightResultProcedure(results, IntensityUnit.COUNT);
			hp.getH();
			a = SimpleArrayUtils.toDouble(hp.h);

			// Smooth the amplitude plot
			double[] smoothA = loess.smooth(z, a);

			// Find the maximum amplitude
			int maximumIndex = findMaximumIndex(smoothA);

			// Find the range at a fraction of the max. This is smoothed to find the X/Y centre
			int start = 0, stop = smoothA.length - 1;
			double limit = smoothA[maximumIndex] * settings.getAmplitudeFraction();
			for (int j = 0; j < smoothA.length; j++)
			{
				if (smoothA[j] > limit)
				{
					start = j;
					break;
				}
			}
			for (int j = smoothA.length; j-- > 0;)
			{
				if (smoothA[j] > limit)
				{
					stop = j;
					break;
				}
			}
			averageRange.add(stop - start + 1);

			// Extract xy centre coords and smooth
			double[] smoothX = new double[stop - start + 1];
			double[] smoothY = new double[smoothX.length];
			double[] smoothSd = new double[smoothX.length];
			double[] newZ = new double[smoothX.length];
			for (int j = start, k = 0; j <= stop; j++, k++)
			{
				smoothX[k] = xCoord[j];
				smoothY[k] = yCoord[j];
				smoothSd[k] = sd[j];
				newZ[k] = z[j];
			}
			smoothX = loess.smooth(newZ, smoothX);
			smoothY = loess.smooth(newZ, smoothY);
			smoothSd = loess.smooth(newZ, smoothSd);

			// Since the amplitude is not very consistent move from this peak to the 
			// lowest width which is the in-focus spot.
			maximumIndex = findMinimumIndex(smoothSd, maximumIndex - start);

			// Find the centre at the amplitude peak
			double cx = smoothX[maximumIndex] + x;
			double cy = smoothY[maximumIndex] + y;
			int cz = (int) newZ[maximumIndex];
			double csd = smoothSd[maximumIndex];
			double ca = smoothA[maximumIndex + start];

			// The average should weight the SD using the signal for each spot
			averageSd.add(smoothSd[maximumIndex]);
			averageA.add(ca);

			if (ignoreSpot(n, z, a, smoothA, xCoord, yCoord, sd, newZ, smoothX, smoothY, smoothSd, cx, cy, cz, csd))
			{
				Utils.log("  Spot %d was ignored", n);
				continue;
			}

			// Store result - it may have been moved interactively
			maximumIndex += this.slice - cz;
			cz = (int) newZ[maximumIndex];
			csd = smoothSd[maximumIndex];
			ca = smoothA[maximumIndex + start];
			Utils.log("  Spot %d => x=%.2f, y=%.2f, z=%d, sd=%.2f, A=%.2f\n", n, cx, cy, cz, csd, ca);
			centres.add(new double[] { cx, cy, cz, csd, n });
		}

		if (settings.getInteractiveMode())
		{
			imp.setSlice(currentSlice);
			imp.setOverlay(null);

			// Hide the amplitude and spot plots
			Utils.hide(TITLE_AMPLITUDE);
			Utils.hide(TITLE_PSF_PARAMETERS);
		}

		if (centres.isEmpty())
		{
			String msg = "No suitable spots could be identified";
			Utils.log(msg);
			IJ.error(TITLE, msg);
			return;
		}

		// Find the limits of the z-centre
		int minz = (int) centres.get(0)[2];
		int maxz = minz;
		for (double[] centre : centres)
		{
			if (minz > centre[2])
				minz = (int) centre[2];
			else if (maxz < centre[2])
				maxz = (int) centre[2];
		}

		IJ.showStatus("Creating PSF image");

		// Create a stack that can hold all the data.
		ImageStack psf = createStack(stack, minz, maxz, settings.getMagnification());

		// For each spot
		Statistics stats = new Statistics();
		boolean ok = true;
		for (int i = 0; ok && i < centres.size(); i++)
		{
			double progress = (double) i / centres.size();
			final double increment = 1.0 / (stack.getSize() * centres.size());
			IJ.showProgress(progress);
			double[] centre = centres.get(i);

			// Extract the spot
			float[][] spot = new float[stack.getSize()][];
			Rectangle regionBounds = null;
			for (int slice = 1; slice <= stack.getSize(); slice++)
			{
				ImageExtractor ie = new ImageExtractor((float[]) stack.getPixels(slice), width, height);
				if (regionBounds == null)
					regionBounds = ie.getBoxRegionBounds((int) centre[0], (int) centre[1], boxRadius);
				spot[slice - 1] = ie.crop(regionBounds);
			}

			int n = (int) centre[4];
			final float b = getBackground(n, spot);
			if (!subtractBackgroundAndWindow(spot, b, regionBounds.width, regionBounds.height, centre, loess))
			{
				Utils.log("  Spot %d was ignored", n);
				continue;
			}

			stats.add(b);

			// Adjust the centre using the crop
			centre[0] -= regionBounds.x;
			centre[1] -= regionBounds.y;

			// This takes a long time so this should track progress
			ok = addToPSF(maxz, settings.getMagnification(), psf, centre, spot, regionBounds, progress, increment,
					settings.getCentreEachSlice());
		}

		if (settings.getInteractiveMode())
		{
			Utils.hide(TITLE_INTENSITY);
		}

		IJ.showProgress(1);

		if (!ok || stats.getN() == 0)
			return;

		final double avSd = getAverage(averageSd, averageA, 2);
		Utils.log("  Average background = %.2f, Av. SD = %s px", stats.getMean(), Utils.rounded(avSd, 4));

		normalise(psf, maxz, avSd * settings.getMagnification(), false);
		IJ.showProgress(1);

		psfImp = Utils.display(TITLE_PSF, psf);
		psfImp.setSlice(maxz);
		psfImp.resetDisplayRange();
		psfImp.updateAndDraw();

		double[][] fitCom = new double[2][psf.getSize()];
		Arrays.fill(fitCom[0], Double.NaN);
		Arrays.fill(fitCom[1], Double.NaN);
		double fittedSd = fitPSF(psf, loess, maxz, averageRange.getMean(), fitCom);

		// Compute the drift in the PSF:
		// - Use fitted centre if available; otherwise find CoM for each frame
		// - express relative to the average centre

		double[][] com = calculateCentreOfMass(psf, fitCom, nmPerPixel / settings.getMagnification());
		double[] slice = SimpleArrayUtils.newArray(psf.getSize(), 1, 1.0);
		String title = TITLE + " CoM Drift";
		Plot2 plot = new Plot2(title, "Slice", "Drift (nm)");
		plot.addLabel(0, 0, "Red = X; Blue = Y");
		//double[] limitsX = Maths.limits(com[0]);
		//double[] limitsY = Maths.limits(com[1]);
		double[] limitsX = getLimits(com[0]);
		double[] limitsY = getLimits(com[1]);
		plot.setLimits(1, psf.getSize(), Math.min(limitsX[0], limitsY[0]), Math.max(limitsX[1], limitsY[1]));
		plot.setColor(Color.red);
		plot.addPoints(slice, com[0], Plot.DOT);
		plot.addPoints(slice, loess.smooth(slice, com[0]), Plot.LINE);
		plot.setColor(Color.blue);
		plot.addPoints(slice, com[1], Plot.DOT);
		plot.addPoints(slice, loess.smooth(slice, com[1]), Plot.LINE);
		Utils.display(title, plot);

		// TODO - Redraw the PSF with drift correction applied. 
		// This means that the final image should have no drift.
		// This is relevant when combining PSF images. It doesn't matter too much for simulations 
		// unless the drift is large.

		// Add Image properties containing the PSF details
		final double fwhm = getFWHM(psf, maxz);
		psfImp.setProperty("Info", ImagePSFHelper.toString(ImagePSFHelper.create(maxz,
				nmPerPixel / settings.getMagnification(), settings.getNmPerSlice(), stats.getN(), fwhm, createNote())));

		Utils.log("%s : z-centre = %d, nm/Pixel = %s, nm/Slice = %s, %d images, PSF SD = %s nm, FWHM = %s px\n",
				psfImp.getTitle(), maxz, Utils.rounded(nmPerPixel / settings.getMagnification(), 3),
				Utils.rounded(settings.getNmPerSlice(), 3), stats.getN(), Utils.rounded(fittedSd * nmPerPixel, 4),
				Utils.rounded(fwhm));

		createInteractivePlots(psf, maxz, nmPerPixel / settings.getMagnification(), fittedSd * nmPerPixel);

		IJ.showStatus("");
	}

	/**
	 * Get the limits of the array ignoring outliers more than 1.5x the inter quartile range
	 * 
	 * @param data
	 * @return
	 */
	private double[] getLimits(double[] data)
	{
		double[] limits = Maths.limits(data);
		DescriptiveStatistics stats = new DescriptiveStatistics(data);
		double lower = stats.getPercentile(25);
		double upper = stats.getPercentile(75);
		double iqr = (upper - lower) * 2;
		limits[0] = FastMath.max(lower - iqr, limits[0]);
		limits[1] = FastMath.min(upper + iqr, limits[1]);
		return limits;
	}

	private double getAverage(StoredDataStatistics averageSd, StoredDataStatistics averageA, int averageMethod)
	{
		if (averageMethod == 0)
			return averageSd.getMean();
		double[] sd = averageSd.getValues();
		double[] w = averageA.getValues();
		double sum = 0, sumW = 0;

		if (averageMethod == 1)
		{
			// Weighted average using Amplitude
		}
		else if (averageMethod == 2)
		{
			// Weighted average using signal
			for (int i = 0; i < sd.length; i++)
			{
				w[i] *= sd[i] * sd[i];
			}
		}

		for (int i = 0; i < sd.length; i++)
		{
			sum += sd[i] * w[i];
			sumW += w[i];
		}

		return sum / sumW;
	}

	private MemoryPeakResults fitSpot(ImageStack stack, final int width, final int height, final int x, final int y)
	{
		Rectangle regionBounds = null;

		// Create a fit engine
		MemoryPeakResults results = new MemoryPeakResults();
		results.setCalibration(fitConfig.getCalibration());
		results.setPSF(fitConfig.getPSF());
		results.setSortAfterEnd(true);
		results.begin();
		int threadCount = Prefs.getThreads();
		FitEngine engine = new FitEngine(config, SynchronizedPeakResults.create(results, threadCount), threadCount,
				FitQueue.BLOCKING);

		List<ParameterisedFitJob> jobItems = new ArrayList<ParameterisedFitJob>(stack.getSize());

		for (int slice = 1; slice <= stack.getSize(); slice++)
		{
			// Extract the region from each frame
			ImageExtractor ie = new ImageExtractor((float[]) stack.getPixels(slice), width, height);
			if (regionBounds == null)
				regionBounds = ie.getBoxRegionBounds(x, y, boxRadius);
			float[] region = ie.crop(regionBounds);

			// Fit only a spot in the centre
			FitParameters params = new FitParameters();
			params.maxIndices = new int[] { boxRadius * regionBounds.width + boxRadius };
			ParameterisedFitJob job = new ParameterisedFitJob(slice, params, slice, region, regionBounds);
			jobItems.add(job);
			engine.run(job);
		}

		engine.end(false);
		results.end();
		return results;
	}

	private int findMaximumIndex(double[] data)
	{
		double max = data[0];
		int pos = 0;
		for (int j = 0; j < data.length; j++)
		{
			if (max < data[j])
			{
				max = data[j];
				pos = j;
			}
		}
		return pos;
	}

	private int findMinimumIndex(double[] data, int initialGuess)
	{
		double min = data[initialGuess];
		int pos = initialGuess;
		// Move only downhill from the initial guess.
		for (int j = initialGuess + 1; j < data.length; j++)
		{
			if (min > data[j])
			{
				min = data[j];
				pos = j;
			}
			else
			{
				break;
			}
		}
		for (int j = initialGuess; j-- > 0;)
		{
			if (min > data[j])
			{
				min = data[j];
				pos = j;
			}
			else
			{
				break;
			}
		}
		return pos;
	}

	private boolean ignoreSpot(int n, final double[] z, final double[] a, final double[] smoothA, final double[] xCoord,
			final double[] yCoord, final double[] sd, final double[] newZ, final double[] smoothX,
			final double[] smoothY, double[] smoothSd, final double cx, final double cy, final int cz, double csd)
	{
		this.slice = cz;
		// Allow an interactive mode that shows the plots and allows the user to Yes/No
		// the addition of the data
		if (settings.getInteractiveMode())
		{
			zCentre = cz;
			psfWidth = csd * nmPerPixel;

			// Store the data for replotting
			this.z = z;
			this.a = a;
			this.smoothAz = z;
			this.smoothA = smoothA;
			this.xCoord = xCoord;
			this.yCoord = yCoord;
			this.sd = sd;
			this.newZ = newZ;
			this.smoothX = smoothX;
			this.smoothY = smoothY;
			this.smoothSd = smoothSd;

			showPlots(z, a, z, smoothA, xCoord, yCoord, sd, newZ, smoothX, smoothY, smoothSd, cz);

			// Draw the region on the input image as an overlay
			imp.setSlice(cz);
			imp.setOverlay(
					new Roi((int) (cx - boxRadius), (int) (cy - boxRadius), 2 * boxRadius + 1, 2 * boxRadius + 1),
					Color.GREEN, 1, null);

			// Ask if the spot should be included
			GenericDialog gd = new GenericDialog(TITLE);
			gd.enableYesNoCancel();
			gd.hideCancelButton();
			gd.addMessage(String.format(
					"Add spot %d to the PSF?\n \nEstimated centre using min PSF width:\n \nx = %.2f\ny = %.2f\nz = %d\nsd = %.2f\n",
					n, cx, cy, cz, csd));
			gd.addSlider("Slice", z[0], z[z.length - 1], slice);
			if (yesNoPosition != null)
			{
				gd.centerDialog(false);
				gd.setLocation(yesNoPosition);
			}
			gd.addDialogListener(new SimpleInteractivePlotListener());
			gd.showDialog();

			yesNoPosition = gd.getLocation();
			return !gd.wasOKed();
		}
		return false;
	}

	private class SimpleInteractivePlotListener implements DialogListener
	{
		public boolean dialogItemChanged(GenericDialog gd, AWTEvent e)
		{
			slice = (int) gd.getNextNumber();
			drawPlots(false);
			return true;
		}
	}

	private void showPlots(final double[] z, final double[] a, final double[] smoothAz, final double[] smoothA,
			final double[] xCoord, final double[] yCoord, final double[] sd, final double[] newZ,
			final double[] smoothX, final double[] smoothY, double[] smoothSd, final int cz)
	{
		PlotWindow amplitudeWindow = null;

		// Draw a plot of the amplitude
		if (a != null)
		{
			Plot2 plot = new Plot2(TITLE_AMPLITUDE, "z", "Amplitude", smoothAz, smoothA);
			double[] limits2 = Maths.limits(Maths.limits(a), smoothA);
			plot.setLimits(z[0], z[z.length - 1], limits2[0], limits2[1]);
			plot.addPoints(z, a, Plot2.CIRCLE);

			// Add a line for the z-centre
			plot.setColor(Color.GREEN);
			plot.addPoints(new double[] { cz, cz }, limits2, Plot2.LINE);
			plot.setColor(Color.BLACK);

			double amplitude = Double.NaN;
			for (int i = 0; i < smoothAz.length; i++)
			{
				if (smoothAz[i] == cz)
				{
					amplitude = smoothA[i];
					break;
				}
			}
			double maxAmplitude = Double.NaN;
			for (int i = 0; i < smoothAz.length; i++)
			{
				if (smoothAz[i] == zCentre)
				{
					maxAmplitude = smoothA[i];
					break;
				}
			}
			plot.addLabel(0, 0,
					String.format("Amplitude = %s (%sx). z = %s nm", Utils.rounded(amplitude),
							Utils.rounded(amplitude / maxAmplitude),
							Utils.rounded((slice - zCentre) * settings.getNmPerSlice())));

			amplitudeWindow = Utils.display(TITLE_AMPLITUDE, plot);
		}

		// Show plot of width, X centre, Y centre
		if (xCoord != null)
		{
			Plot2 plot = new Plot2(TITLE_PSF_PARAMETERS, "z", "px", newZ, smoothSd);
			// Get the limits
			double[] sd2 = invert(sd);
			double[] limits = Maths.limits(Maths.limits(Maths.limits(Maths.limits(xCoord), yCoord), sd), sd2);
			plot.setLimits(z[0], z[z.length - 1], limits[0], limits[1]);
			plot.addPoints(newZ, invert(smoothSd), Plot2.LINE);
			plot.addPoints(z, sd, Plot2.DOT);
			plot.addPoints(z, sd2, Plot2.DOT);
			plot.setColor(Color.BLUE);
			plot.addPoints(z, xCoord, Plot2.DOT);
			plot.addPoints(newZ, smoothX, Plot2.LINE);
			plot.setColor(Color.RED);
			plot.addPoints(z, yCoord, Plot2.DOT);
			plot.addPoints(newZ, smoothY, Plot2.LINE);

			// Add a line for the z-centre
			plot.setColor(Color.GREEN);
			plot.addPoints(new double[] { cz, cz }, limits, Plot2.LINE);
			plot.setColor(Color.BLACK);

			double width = Double.NaN;
			for (int i = 0; i < smoothSd.length; i++)
			{
				if (newZ[i] == cz)
				{
					width = smoothSd[i];
					break;
				}
			}
			plot.addLabel(0, 0,
					String.format("Width = %s nm (%sx). z = %s nm", Utils.rounded(width * nmPerPixel),
							Utils.rounded(width * nmPerPixel / psfWidth),
							Utils.rounded((slice - zCentre) * settings.getNmPerSlice())));

			// Check if the window will need to be aligned
			boolean alignWindows = (WindowManager.getFrame(TITLE_PSF_PARAMETERS) == null);

			PlotWindow psfWindow = Utils.display(TITLE_PSF_PARAMETERS, plot);

			if (alignWindows && psfWindow != null && amplitudeWindow != null)
			{
				// Put the two plots tiled together so both are visible
				Point l = psfWindow.getLocation();
				l.x = amplitudeWindow.getLocation().x;
				l.y = amplitudeWindow.getLocation().y + amplitudeWindow.getHeight();
				psfWindow.setLocation(l);
			}
		}
	}

	private double[] invert(final double[] data)
	{
		double[] data2 = new double[data.length];
		for (int i = 0; i < data.length; i++)
			data2[i] = -data[i];
		return data2;
	}

	private ImageStack createStack(ImageStack stack, int minz, int maxz, final int magnification)
	{
		// Pad box radius with an extra pixel border to allow offset insertion
		final int w = ((2 * boxRadius + 1) + 2) * magnification;
		final int d = maxz - minz + stack.getSize();
		ImageStack psf = new ImageStack(w, w, d);
		for (int i = 1; i <= d; i++)
			psf.setPixels(new float[w * w], i);
		return psf;
	}

	private float getBackground(int n, float[][] spot)
	{
		// Get the average value of the first and last n frames
		Statistics first = new Statistics();
		Statistics last = new Statistics();
		for (int i = 0; i < settings.getStartBackgroundFrames(); i++)
		{
			first.add(spot[i]);
		}
		for (int i = 0, j = spot.length - 1; i < settings.getEndBackgroundFrames(); i++, j--)
		{
			last.add(spot[j]);
		}
		float av = (float) ((first.getSum() + last.getSum()) / (first.getN() + last.getN()));
		Utils.log("  Spot %d Background: First %d = %.2f, Last %d = %.2f, av = %.2f", n,
				settings.getStartBackgroundFrames(), first.getMean(), settings.getEndBackgroundFrames(), last.getMean(),
				av);
		return av;
	}

	@SuppressWarnings("unused")
	private float getBackground(final double fraction, DoubleData all)
	{
		double[] allValues = all.values();
		Arrays.sort(allValues);
		int fractionIndex = (int) (allValues.length * fraction);
		double sum = 0;
		for (int i = 0; i <= fractionIndex; i++)
		{
			sum += allValues[i];
		}
		final float min = (float) (sum / (fractionIndex + 1));
		return min;
	}

	private boolean[] dmap = null;
	private int lastWidth = 0;
	private int lastHeight = 0;
	private int minx, maxx, miny, maxy;

	/**
	 * Subtract the background from the spot, compute the intensity within half the box region distance from the centre
	 * and smooth the intensity profile. In interactive mode the user must choose to accept the profile or reject.
	 * If accepted the smoothed profile is user to normalise the image and then the image is rolled off to zero
	 * using a Tukey window function.
	 * 
	 * @param spot
	 * @param background
	 *            The minimum level, all below this is background and set to zero
	 * @param spotWidth
	 * @param spotHeight
	 * @param n
	 *            The spot number
	 * @param loess
	 *            The smoothing interpolator
	 * @return True if accepted
	 */
	private boolean subtractBackgroundAndWindow(float[][] spot, final float background, final int spotWidth,
			final int spotHeight, double[] centre, LoessInterpolator loess)
	{
		//ImageWindow imageWindow = new ImageWindow();
		for (int i = 0; i < spot.length; i++)
		{
			for (int j = 0; j < spot[i].length; j++)
				spot[i][j] = FastMath.max(spot[i][j] - background, 0);
		}

		// Create a distance map from the centre
		if (lastWidth != spotWidth || lastHeight != spotHeight)
		{
			final double cx = spotWidth * 0.5;
			final double cy = spotHeight * 0.5;
			minx = FastMath.max(0, (int) (cx - boxRadius * 0.5));
			maxx = FastMath.min(spotWidth, (int) Math.ceil(cx + boxRadius * 0.5));
			miny = FastMath.max(0, (int) (cy - boxRadius * 0.5));
			maxy = FastMath.min(spotHeight, (int) Math.ceil(cy + boxRadius * 0.5));

			// Precompute square distances
			double[] dx2 = new double[maxx - minx + 1];
			for (int x = minx, i = 0; x < maxx; x++, i++)
			{
				// Use pixel centres with 0.5 offset
				final double dx = x + 0.5 - cx;
				dx2[i] = dx * dx;
			}
			dmap = new boolean[dx2.length * (maxy - miny + 1)];
			final double d2 = boxRadius * boxRadius / 4;
			for (int y = miny, j = 0; y < maxy; y++)
			{
				final double dy = (y + 0.5 - cy);
				final double dy2 = dy * dy;
				final double limit = d2 - dy2;
				for (int x = minx, i = 0; x < maxx; x++, i++, j++)
				{
					dmap[j] = (dx2[i] < limit);
				}
			}
			lastWidth = spotWidth;
			lastHeight = spotHeight;
		}

		// Calculate the intensity profile within half the box radius from the centre
		double[] xValues = new double[spot.length];
		double[] yValues = new double[spot.length];
		for (int i = 0; i < spot.length; i++)
		{
			xValues[i] = i + 1;
			double sum = 0;
			for (int y = miny, j = 0; y < maxy; y++)
			{
				int index = y * spotWidth + minx;
				for (int x = minx; x < maxx; x++, index++, j++)
					if (dmap[j])
						sum += spot[i][index];
			}
			yValues[i] = sum;
		}

		double[] newY = loess.smooth(xValues, yValues);
		// It can happen that the LOESS creates values below zero (e.g. when the curve
		// falls towards zero at the ends)
		for (int i = 0; i < newY.length; i++)
			if (newY[i] < 0)
				newY[i] = yValues[i];

		if (settings.getInteractiveMode())
		{
			Utils.hide(TITLE_AMPLITUDE);
			Utils.hide(TITLE_PSF_PARAMETERS);

			final int n = (int) centre[4];

			String title = TITLE_INTENSITY;
			Plot plot = new Plot(title, "Slice", "Sum", xValues, yValues);
			plot.setColor(Color.red);
			plot.addPoints(xValues, newY, Plot.LINE);
			plot.setColor(Color.green);
			double[] limits = Maths.limits(yValues);
			plot.drawLine(centre[2], limits[0], centre[2], limits[1]);
			plot.setColor(Color.black);
			plot.addLabel(0, 0, "Spot " + n);
			Utils.display(title, plot);

			GenericDialog gd = new GenericDialog(TITLE);
			gd.enableYesNoCancel();
			gd.hideCancelButton();
			gd.addMessage(String.format(
					"Add spot %d to the PSF?\n(The intensity profile is the sum within half the box region)", n));
			if (yesNoPosition != null)
			{
				gd.centerDialog(false);
				gd.setLocation(yesNoPosition);
			}
			gd.showDialog();

			yesNoPosition = gd.getLocation();
			if (!gd.wasOKed())
				return false;
		}

		for (int i = 0; i < spot.length; i++)
		{
			// Normalise
			final float scale = (float) (newY[i] / yValues[i]);
			for (int j = 0; j < spot[i].length; j++)
				spot[i][j] *= scale;

			// Use a Tukey window to roll-off the image edges
			//spot[i] = imageWindow.applySeperable(spot[i], spotWidth, spotHeight, ImageWindow.WindowFunction.Tukey);
			spot[i] = ImageWindow.applyWindow(spot[i], spotWidth, spotHeight, ImageWindow.WindowFunction.TUKEY);
		}

		return true;
	}

	private boolean addToPSF(int maxz, final int magnification, ImageStack psf, final double[] centre,
			final float[][] spot, final Rectangle regionBounds, double progress, final double increment,
			final boolean centreEachSlice)
	{
		// Calculate insert point in enlargement
		final int z = (int) centre[2];
		int insertZ = maxz - z + 1;

		// Enlargement size
		final int w = regionBounds.width, h = regionBounds.height;
		final int dstWidth = w * magnification;
		final int dstHeight = h * magnification;

		// Multi-thread for speed
		if (threadPool == null)
			threadPool = Executors.newFixedThreadPool(Prefs.getThreads());

		List<Future<?>> futures = new LinkedList<Future<?>>();

		for (int i = 0; i < spot.length; i++)
		{
			//final int slice = i + 1;
			final ImageProcessor ip = psf.getProcessor(insertZ++);
			final float[] originalSpotData = spot[i];

			futures.add(threadPool.submit(new Runnable()
			{
				public void run()
				{
					if (Utils.isInterrupted())
						return;

					incrementProgress(increment);

					double insertX, insertY;

					// Enlarge
					FloatProcessor fp = new FloatProcessor(w, h, originalSpotData, null);
					fp.setInterpolationMethod(settings.getInterpolationMethod());
					fp = (FloatProcessor) fp.resize(dstWidth, dstHeight);

					// In the case of Bicubic interpolation check for negative values
					if (settings.getInterpolationMethod() == ImageProcessor.BICUBIC)
					{
						float[] pixels = (float[]) fp.getPixels();
						for (int i = 0; i < pixels.length; i++)
							if (pixels[i] < 0)
								pixels[i] = 0;
					}

					// Do all CoM calculations here since we use an interpolation
					// when resizing and the CoM will move.
					if (centreEachSlice)
					{
						final double[] com = calculateCenterOfMass(fp);
						//System.out.printf("CoM %d : %f %f vs %f %f\n", slice, com[0], com[1],
						//		centre[0] * magnification, centre[1] * magnification);

						// Get the insert position by subtracting the centre-of-mass of the enlarged image from the 
						// image centre + allow for a border of 1 pixel * magnification
						insertX = magnification + dstWidth * 0.5 - com[0];
						insertY = magnification + dstHeight * 0.5 - com[1];
						//Utils.log("Insert point = %.2f,%.2f => %.2f,%.2f\n", dstWidth * 0.5 - cx, dstHeight * 0.5 - cy,
						//		insertX, insertY);
					}
					else
					{
						// Get the insert position from the stack centre using enlargement
						insertX = getInsert(centre[0], (int) centre[0], magnification);
						insertY = getInsert(centre[1], (int) centre[1], magnification);
						//Utils.log("Insert point = %.2f,%.2f => %.2f,%.2f\n", centre[0] - (int) centre[0], centre[1] - (int) centre[1], insertX, insertY);
					}

					// Copy the processor using a weighted image
					final int lowerX = (int) insertX;
					final int lowerY = (int) insertY;

					final double wx2 = insertX - lowerX;
					final double wx1 = 1 - wx2;
					final double wy2 = insertY - lowerY;
					final double wy1 = 1 - wy2;

					// Add to the combined PSF using the correct offset and the weighting
					copyBits(ip, fp, lowerX, lowerY, wx1 * wy1);
					copyBits(ip, fp, lowerX + 1, lowerY, wx2 * wy1);
					copyBits(ip, fp, lowerX, lowerY + 1, wx1 * wy2);
					copyBits(ip, fp, lowerX + 1, lowerY + 1, wx2 * wy2);

					//// Check CoM is correct. This is never perfect since the bilinear weighting 
					//// interpolates the data and shifts the CoM.
					//ImageProcessor ip2 = ip.createProcessor(ip.getWidth(), ip.getHeight());
					//copyBits(ip2, fp, lowerX, lowerY, wx1 * wy1);
					//copyBits(ip2, fp, lowerX + 1, lowerY, wx2 * wy1);
					//copyBits(ip2, fp, lowerX, lowerY + 1, wx1 * wy2);
					//copyBits(ip2, fp, lowerX + 1, lowerY + 1, wx2 * wy2);
					//
					//double[] com = getCoM((FloatProcessor) ip2);
					//System.out.printf("Inserted CoM %d : %f %f\n", slice, com[0], com[1]);
				}
			}));

			if (Utils.isInterrupted())
				break;
		}

		Utils.waitForCompletion(futures);

		return !Utils.isInterrupted();
	}

	private double[] calculateCenterOfMass(FloatProcessor fp)
	{
		final int h = fp.getHeight();
		final int w = fp.getWidth();
		float[] data = (float[]) fp.getPixels();
		final double threshold = Maths.max(data) * settings.getComCutOff();
		double sx = 0, sy = 0, s = 0;
		for (int y = 0, i = 0; y < h; y++)
			for (int x = 0; x < w; x++, i++)
			{
				final float v = data[i];
				if (v >= threshold)
				{
					sx += x * v;
					sy += y * v;
					s += v;
				}
			}
		// Allow for centre of pixel to be at 0.5
		return new double[] { 0.5 + sx / s, 0.5 + sy / s };
	}

	/**
	 * Calculate the insertion position so that the spot is added at exactly the centre of the PSF
	 * 
	 * @param coord
	 *            The coordinate
	 * @param iCoord
	 *            The coordinate rounded down to an integer
	 * @param magnification
	 *            The magnification
	 * @return The insert position
	 */
	private final double getInsert(final double coord, final int iCoord, final int magnification)
	{
		// Note that a perfect alignment to the centre of a pixel would be 0.5,0.5.
		// Insert should align the image into the middle:
		// Offset in pixel       Insert
		// 0.0               =>  +0.5
		// 0.1               =>  +0.4
		// 0.2               =>  +0.3
		// 0.3               =>  +0.2
		// 0.4               =>  +0.1
		// 0.5               =>  +0.0
		// 0.6               =>  -0.1
		// 0.7               =>  -0.2
		// 0.8               =>  -0.3
		// 0.9               =>  -0.4
		// 1.0               =>  -0.5

		// Off set should range from 0 to 1
		final double offset = (coord - iCoord);
		// Insert point is in the opposite direction from the offset (range from -0.5 to 0.5)
		final double insert = -1 * (offset - 0.5);
		//return magnification + (int) Math.round(insert * magnification);
		return magnification + (insert * magnification);
	}

	private synchronized void incrementProgress(final double increment)
	{
		progress += increment;
		IJ.showProgress(progress);
	}

	private void copyBits(ImageProcessor ip, FloatProcessor fp, int lowerX, int lowerY, double weight)
	{
		if (weight > 0)
		{
			fp = (FloatProcessor) fp.duplicate();
			fp.multiply(weight);
			ip.copyBits(fp, lowerX, lowerY, Blitter.ADD);
		}
	}

	/**
	 * Normalise the PSF using a given denominator
	 * 
	 * @param psf
	 * @param n
	 *            The denominator
	 */
	public static void normaliseUsingSpots(ImageStack psf, int n)
	{
		if (psf == null || psf.getSize() == 0)
			return;
		if (!(psf.getPixels(1) instanceof float[]))
			return;
		for (int i = 0; i < psf.getSize(); i++)
		{
			float[] data = (float[]) psf.getPixels(i + 1);
			for (int j = 0; j < data.length; j++)
				data[j] /= n;
		}
	}

	/**
	 * Normalise the PSF so the sum of the specified frame foreground pixels is 1.
	 * <p>
	 * Assumes the PSF can be approximated by a Gaussian in the central frame. All pixels within 3 sigma of the centre
	 * are foreground pixels.
	 * 
	 * @param psf
	 * @param n
	 *            The frame number
	 * @param sigma
	 *            the Gaussian standard deviation (in pixels)
	 * @param subtractBackground
	 *            Normalise so everything below the background is zero
	 */
	public static void normalise(ImageStack psf, int n, double sigma, boolean subtractBackground)
	{
		if (psf == null || psf.getSize() == 0)
			return;
		if (!(psf.getPixels(1) instanceof float[]))
			return;
		final double cx = psf.getWidth() * 0.5;

		// Get the sum of the foreground pixels
		float[] data = (float[]) psf.getPixels(n);
		double foregroundSum = 0;
		int foregroundN = 0;
		final int min = FastMath.max(0, (int) (cx - 3 * sigma));
		final int max = FastMath.min(psf.getWidth() - 1, (int) Math.ceil(cx + 3 * sigma));

		// Precompute square distances within 3 sigma of the centre
		final double r2 = 3 * sigma * 3 * sigma;
		double[] d2 = new double[max - min + 1];
		for (int x = min, i = 0; x <= max; x++, i++)
			// Use pixel centres with 0.5 offset
			d2[i] = (x + 0.5 - cx) * (x + 0.5 - cx);

		for (int y = min, i = 0; y <= max; y++, i++)
		{
			int index = y * psf.getWidth() + min;
			final double limit = r2 - d2[i];
			for (int x = min, j = 0; x <= max; x++, index++, j++)
			{
				// Check if the pixel is within 3 sigma of the centre
				if (d2[j] < limit)
				{
					foregroundSum += data[index];
					foregroundN++;
				}
			}
		}

		if (subtractBackground)
		{
			// Normalise so everything below the background is zero

			// Get the average background
			final double backgroundSum = Maths.sum(data) - foregroundSum;
			final double background = backgroundSum / (data.length - foregroundN);

			// Subtract the background from the foreground sum
			final double newForegroundSum = foregroundSum - background * foregroundN;

			for (int i = 0; i < psf.getSize(); i++)
			{
				data = (float[]) psf.getPixels(i + 1);
				for (int j = 0; j < data.length; j++)
				{
					data[j] = (float) (Math.max(0, data[j] - background) / newForegroundSum);
				}
			}
		}
		else
		{
			for (int i = 0; i < psf.getSize(); i++)
			{
				data = (float[]) psf.getPixels(i + 1);
				for (int j = 0; j < data.length; j++)
				{
					// Normalise so the foreground is 1
					data[j] = (float) (data[j] / foregroundSum);
				}
			}
		}
	}

	/**
	 * Normalise the PSF so the sum of specified frame is 1.
	 * 
	 * @param psf
	 * @param n
	 *            The frame number
	 */
	public static void normalise(ImageStack psf, int n)
	{
		if (psf == null || psf.getSize() == 0)
			return;
		if (!(psf.getPixels(1) instanceof float[]))
			return;
		double sum = Maths.sum((float[]) psf.getPixels(n));
		for (int i = 0; i < psf.getSize(); i++)
		{
			float[] data = (float[]) psf.getPixels(i + 1);
			for (int j = 0; j < data.length; j++)
				data[j] /= sum;
		}
	}

	/**
	 * Calculate the centre of mass and express it relative to the average centre
	 * 
	 * @param psf
	 * @param fitCom
	 * @param nmPerPixel
	 * @return The centre of mass
	 */
	private double[][] calculateCentreOfMass(ImageStack psf, double[][] fitCom, double nmPerPixel)
	{
		final int size = psf.getSize();
		double[][] com = new double[2][size];
		final double offset = psf.getWidth() / 2.0;
		for (int i = 0; i < size; i++)
		{
			final double[] com2 = calculateCenterOfMass((FloatProcessor) psf.getProcessor(i + 1));
			com[0][i] = com2[0] - offset;
			com[1][i] = com2[1] - offset;
			//if (!Double.isNaN(fitCom[0][i]))
			//{
			//	// Interlacing the fit centre of mass is not consistent. There appears to be a large discrepancy
			//	// between the pixel centre-of-mass and the fit CoM. A small test shows correlation of
			//	// 0.11 and 0.066. Spearman's rank is 0.16. Basically it messes the data and effects smoothing.
			//	//System.out.printf("CoM = [ %f , %f ] == [ %f , %f ]\n", comX, comY, fitCom[0][i], fitCom[1][i]);
			//	//com[0][i] = fitCom[0][i];
			//	//com[1][i] = fitCom[1][i];
			//}
		}

		// Smooth the curve ...
		//		LoessInterpolator loess = new LoessInterpolator(smoothing, 1);
		//		double[] slice = SimpleArrayUtils.newArray(psf.getSize(), 1, 1.0);
		//		com[0] = loess.smooth(slice, com[0]);
		//		com[1] = loess.smooth(slice, com[1]);

		// Express relative to the average centre
		final double avX = new Statistics(com[0]).getMean();
		final double avY = new Statistics(com[1]).getMean();
		for (int i = 0; i < size; i++)
		{
			com[0][i] = (com[0][i] - avX) * nmPerPixel;
			com[1][i] = (com[1][i] - avY) * nmPerPixel;
		}

		return com;
	}

	private boolean loadConfiguration()
	{
		Configuration c = new Configuration();
		// We have a different fit configuration just for the PSF Creator.
		// This allows it to be saved and not effect PeakFit settings.
		FitEngineConfiguration config = new FitEngineConfiguration(settings.getFitEngineSettings(),
				settings.getCalibration(), settings.getPsf());
		boolean save = false;
		if (!c.showDialog(config, save))
		{
			IJ.error(TITLE, "No fit configuration loaded");
			return false;
		}

		config = c.getFitEngineConfiguration();
		config.configureOutputUnits();
		config.setResidualsThreshold(1);
		fitConfig = config.getFitConfiguration();
		nmPerPixel = fitConfig.getCalibrationWriter().getNmPerPixel();
		if (settings.getRadius() < 5 * FastMath.max(fitConfig.getInitialXSD(), fitConfig.getInitialYSD()))
		{
			settings.setRadius(5 * FastMath.max(fitConfig.getInitialXSD(), fitConfig.getInitialYSD()));
			Utils.log("Radius is less than 5 * PSF standard deviation, increasing to %s",
					Utils.rounded(settings.getRadius()));
		}
		boxRadius = (int) Math.ceil(settings.getRadius());

		settings.setFitEngineSettings(config.getFitEngineSettings());
		settings.setCalibration(fitConfig.getCalibration());
		settings.setPsf(fitConfig.getPSF());
		SettingsManager.writeSettings(settings);

		return true;
	}

	/**
	 * @return Extract all the ROI points
	 */
	private BasePoint[] getSpots()
	{
		float z = imp.getStackSize() / 2;
		Roi roi = imp.getRoi();
		if (roi != null && roi.getType() == Roi.POINT)
		{
			FloatPolygon p = roi.getFloatPolygon();
			int n = p.npoints;

			float offset = 0.5f;

			// Check if already float coordinates
			if (!SimpleArrayUtils.isInteger(p.xpoints) || !SimpleArrayUtils.isInteger(p.ypoints))
				offset = 0;

			BasePoint[] roiPoints = new BasePoint[n];
			for (int i = 0; i < n; i++)
			{
				roiPoints[i] = new BasePoint(p.xpoints[i] + offset, p.ypoints[i] + offset, z);
			}
			return roiPoints;
		}
		return new BasePoint[0];
	}

	/**
	 * Extract all the ROI points and optionally exclude those that have a box region overlapping with any other spot.
	 *
	 * @param offset
	 *            the offset
	 * @return the spots
	 */
	private BasePoint[] getSpots(float offset, boolean checkOverlap)
	{
		float z = imp.getStackSize() / 2;
		//float z = (imp.getStackSize() - 1) / 2.0f; // Interpolate between slices
		Roi roi = imp.getRoi();
		if (roi != null && roi.getType() == Roi.POINT)
		{
			FloatPolygon p = roi.getFloatPolygon();
			int n = p.npoints;
			if (n == 0)
				return new BasePoint[0];

			if (offset != 0)
			{
				// Check if already float coordinates
				if (!SimpleArrayUtils.isInteger(p.xpoints) || !SimpleArrayUtils.isInteger(p.ypoints))
					offset = 0;
			}

			BasePoint[] roiPoints = new BasePoint[n];
			for (int i = 0; i < n; i++)
			{
				roiPoints[i] = new BasePoint(p.xpoints[i] + offset, p.ypoints[i] + offset, z);
			}

			return (checkOverlap) ? checkSpotOverlap(roiPoints) : roiPoints;
		}
		return new BasePoint[0];
	}

	/**
	 * Get all the ROI points that have a box region not overlapping with any other spot.
	 *
	 * @param offset
	 *            the offset
	 * @return the spots
	 */
	private BasePoint[] checkSpotOverlap(BasePoint[] roiPoints)
	{
		return getNonBadSpots(roiPoints, findSpotOverlap(roiPoints, null));
	}

	/**
	 * Find all the ROI points that have a box region overlapping with any other spot.
	 *
	 * @param offset
	 *            the offset
	 * @return the overlap array
	 */
	private boolean[] findSpotOverlap(BasePoint[] roiPoints, boolean[] excluded)
	{
		int n = roiPoints.length;
		boolean[] bad = new boolean[n];
		if (n == 1)
			return bad;

		// Check overlap of box regions
		int w = imp.getWidth();
		int h = imp.getHeight();
		ImageExtractor ie = new ImageExtractor(null, w, h);
		Rectangle[] regions = new Rectangle[n];
		// Check size if not fitting
		int size = (settings.getMode() != MODE_FITTING) ? 2 * boxRadius + 1 : Integer.MAX_VALUE;
		for (int i = 0; i < n; i++)
		{
			if (excluded != null && excluded[i])
				continue;
			Rectangle r = ie.getBoxRegionBounds(roiPoints[i].getXint(), roiPoints[i].getYint(), boxRadius);
			regions[i] = r;
			if (r.width < size || r.height < size)
			{
				Utils.log("Warning: Spot %d region extends beyond the image, border pixels will be duplicated", i + 1);
			}
		}

		// Add support for 3D overlap analysis. Only do this if a zRadius has been specified.
		boolean is3D = (settings.getMode() == MODE_ALIGNMENT && zRadius > 0);

		for (int i = 0; i < n; i++)
		{
			if (excluded != null && excluded[i])
				continue;
			if (bad[i]) // Already found to overlap
				continue;
			// Check intersect with others
			for (int j = i; ++j < n;)
			{
				if (excluded != null && excluded[j])
					continue;
				boolean overlap = regions[i].intersects(regions[j]);
				if (overlap && is3D)
				{
					// Reset (assume non-overlapping)
					overlap = false;

					// Check for 3D overlap:
					// iiiiiiiiiiiiiiiii
					//       jjjjjjjjjjjjjjjjjjj
					int mini = roiPoints[i].getZint() - zRadius;
					int maxi = roiPoints[i].getZint() + zRadius;
					int minj = roiPoints[j].getZint() - zRadius;
					int maxj = roiPoints[j].getZint() + zRadius;
					if (mini <= minj)
					{
						overlap = (maxi >= minj);
					}
					else // (minj< mini)
					{
						overlap = (maxj >= mini);
					}
				}
				if (overlap)
				{
					Utils.log("Warning: Spot %d region overlaps with spot %d, ignoring both", i + 1, j + 1);
					bad[i] = bad[j] = true;
					break;
				}
			}
		}

		return bad;
	}

	private BasePoint[] getNonBadSpots(BasePoint[] roiPoints, boolean[] bad)
	{
		int ok = 0;
		for (int i = 0, n = bad.length; i < n; i++)
		{
			if (bad[i])
				continue;
			roiPoints[ok++] = roiPoints[i];
		}
		return Arrays.copyOf(roiPoints, ok);
	}

	/**
	 * @return The input image as a 32-bit (float) image stack
	 */
	private ImageStack getImageStack()
	{
		final int width = imp.getWidth();
		final int height = imp.getHeight();
		ImageStack stack = imp.getImageStack();
		ImageStack newStack = new ImageStack(width, height, stack.getSize());
		for (int slice = 1; slice <= stack.getSize(); slice++)
		{
			newStack.setPixels(ImageConverter.getData(stack.getPixels(slice), width, height, null, null), slice);
		}
		return newStack;
	}

	/**
	 * Fit the new PSF image and show a graph of the amplitude/width
	 * 
	 * @param psfStack
	 * @param loess
	 * @param averageRange
	 * @param fitCom
	 * @return The width of the PSF in the z-centre
	 */
	private double fitPSF(ImageStack psfStack, LoessInterpolator loess, int cz, double averageRange,
			final double[][] fitCom)
	{
		IJ.showStatus("Fitting final PSF");

		// Note: Fitting the final PSF does not really work using MLE. This is because the noise model
		// is not appropriate for a normalised PSF. 
		if (fitConfig.getFitSolver() != FitSolver.LVM_LSE)
		{
			Utils.log("  " + FitProtosHelper.getName(fitConfig.getFitSolver()) +
					" is not appropriate for final PSF fitting.");
			Utils.log("  Switching to Least Square Estimation");
			fitConfig.setFitSolver(FitSolver.LVM_LSE);
			if (settings.getInteractiveMode())
			{
				// This assumes the LVM does not need the calibration
				PeakFit.configureFitSolver(config, 0, 0, 0);
			}
		}

		// Update the box radius since this is used in the fitSpot method.
		boxRadius = psfStack.getWidth() / 2;
		final int x = boxRadius;
		final int y = boxRadius;
		FitConfiguration fitConfig = config.getFitConfiguration();
		final double shift = fitConfig.getCoordinateShiftFactor();

		// Scale the PSF
		PSF.Builder psf = fitConfig.getPSF().toBuilder();
		for (int i = 0; i < psf.getParametersCount(); i++)
		{
			PSFParameter param = psf.getParameters(i);
			if (param.getUnit() == PSFParameterUnit.DISTANCE)
			{
				PSFParameter.Builder b = param.toBuilder();
				b.setValue(b.getValue() * settings.getMagnification());
				psf.setParameters(i, b);
			}
		}
		fitConfig.setPSF(psf.build());

		// Need to be updated after the widths have been set
		fitConfig.setCoordinateShiftFactor(shift);
		fitConfig.setBackgroundFitting(false);
		// Since the PSF will be normalised
		fitConfig.setMinPhotons(0);
		fitConfig.setBias(0);
		fitConfig.setGain(1);
		// No complex filtering so we get a fit. It should be easy to fit anyway.
		fitConfig.setPrecisionThreshold(0);
		fitConfig.setDirectFilter(null);
		//fitConfig.setDisableSimpleFilter(true);
		//fitConfig.setLog(new gdsc.core.ij.IJLogger());

		MemoryPeakResults results = fitSpot(psfStack, psfStack.getWidth(), psfStack.getHeight(), x, y);

		if (results.size() < 5)
		{
			Utils.log("  Final PSF: Not enough fit results %d", results.size());
			return 0;
		}

		// Get the results for the spot centre and width
		final double[] z = new double[results.size()];
		final double[] xCoord = new double[z.length];
		final double[] yCoord = new double[z.length];
		final double[] sd = new double[z.length];
		final double[] a = new double[z.length];

		// Set limits for the fit
		final float maxWidth = (float) (FastMath.max(fitConfig.getInitialXSD(), fitConfig.getInitialYSD()) *
				settings.getMagnification() * 4);
		final float maxSignal = 2; // PSF is normalised to 1  

		final WidthResultProcedure wp = new WidthResultProcedure(results, DistanceUnit.PIXEL);
		wp.getWxWy();

		final HeightResultProcedure hp = new HeightResultProcedure(results, IntensityUnit.COUNT);
		hp.getH();

		final Counter counter = new Counter();
		final Counter counterOK = new Counter();

		// We have fit the results so they will be in the preferred units 
		results.forEach(new PeakResultProcedure()
		{

			public void execute(PeakResult peak)
			{
				int i = counter.getAndIncrement();

				// Remove bad fits where the width/signal is above the expected
				final float w = FastMath.max(wp.wx[i], wp.wy[i]);
				if (peak.getSignal() > maxSignal || w > maxWidth)
					return;

				i = counterOK.getAndIncrement();
				z[i] = peak.getFrame();
				fitCom[0][peak.getFrame() - 1] = xCoord[i] = peak.getXPosition() - x;
				fitCom[1][peak.getFrame() - 1] = yCoord[i] = peak.getYPosition() - y;
				sd[i] = w;
				a[i] = hp.h[i];
			}
		});

		// Truncate
		double[] z2 = Arrays.copyOf(z, counter.getCount());
		double[] xCoord2 = Arrays.copyOf(xCoord, z2.length);
		double[] yCoord2 = Arrays.copyOf(yCoord, z2.length);
		double[] sd2 = Arrays.copyOf(sd, z2.length);
		double[] a2 = Arrays.copyOf(a, z2.length);

		// Extract the average smoothed range from the individual fits
		int r = (int) Math.ceil(averageRange / 2);
		int start = 0, stop = z2.length - 1;
		for (int j = 0; j < z2.length; j++)
		{
			if (z2[j] > cz - r)
			{
				start = j;
				break;
			}
		}
		for (int j = z2.length; j-- > 0;)
		{
			if (z2[j] < cz + r)
			{
				stop = j;
				break;
			}
		}

		// Extract xy centre coords and smooth
		double[] smoothX = new double[stop - start + 1];
		double[] smoothY = new double[smoothX.length];
		double[] smoothSd = new double[smoothX.length];
		double[] smoothA = new double[smoothX.length];
		double[] newZ = new double[smoothX.length];
		int smoothCzIndex = 0;
		for (int j = start, k = 0; j <= stop; j++, k++)
		{
			smoothX[k] = xCoord2[j];
			smoothY[k] = yCoord2[j];
			smoothSd[k] = sd2[j];
			smoothA[k] = a2[j];
			newZ[k] = z2[j];
			if (newZ[k] == cz)
				smoothCzIndex = k;
		}
		smoothX = loess.smooth(newZ, smoothX);
		smoothY = loess.smooth(newZ, smoothY);
		smoothSd = loess.smooth(newZ, smoothSd);
		smoothA = loess.smooth(newZ, smoothA);

		// Update the widths and positions using the magnification
		final double scale = 1.0 / settings.getMagnification();
		for (int j = 0; j < xCoord2.length; j++)
		{
			xCoord2[j] *= scale;
			yCoord2[j] *= scale;
			sd2[j] *= scale;
		}
		for (int j = 0; j < smoothX.length; j++)
		{
			smoothX[j] *= scale;
			smoothY[j] *= scale;
			smoothSd[j] *= scale;
		}

		showPlots(z2, a2, newZ, smoothA, xCoord2, yCoord2, sd2, newZ, smoothX, smoothY, smoothSd, cz);

		// Store the data for replotting
		this.z = z2;
		this.a = a2;
		this.smoothAz = newZ;
		this.smoothA = smoothA;
		this.xCoord = xCoord2;
		this.yCoord = yCoord2;
		this.sd = sd2;
		this.newZ = newZ;
		this.smoothX = smoothX;
		this.smoothY = smoothY;
		this.smoothSd = smoothSd;

		//maximumIndex = findMinimumIndex(smoothSd, maximumIndex - start);
		return smoothSd[smoothCzIndex];
	}

	private PlotWindow getPlot(String title)
	{
		Frame f = WindowManager.getFrame(TITLE_AMPLITUDE);
		if (f != null && f instanceof PlotWindow)
			return (PlotWindow) f;
		return null;
	}

	private synchronized boolean aquirePlotLock1()
	{
		if (plotLock1)
			return false;
		return plotLock1 = true;
	}

	private synchronized boolean aquirePlotLock2()
	{
		if (plotLock2)
			return false;
		return plotLock2 = true;
	}

	private synchronized boolean aquirePlotLock3()
	{
		if (plotLock3)
			return false;
		return plotLock3 = true;
	}

	private synchronized boolean aquirePlotLock4()
	{
		if (plotLock4)
			return false;
		return plotLock4 = true;
	}

	private void createInteractivePlots(ImageStack psf, int zCentre, double nmPerPixel, double psfWidth)
	{
		this.psf = psf;
		this.zCentre = zCentre;
		this.psfNmPerPixel = nmPerPixel;
		this.psfWidth = psfWidth;

		this.slice = zCentre;
		this.distanceThreshold = psfWidth * 3;

		GenericDialog gd = new GenericDialog(TITLE);
		gd.addMessage("Plot the cumulative signal verses distance from the PSF centre.\n \nZ-centre = " + zCentre +
				"\nPSF width = " + Utils.rounded(psfWidth) + " nm");
		gd.addSlider("Slice", 1, psf.getSize(), slice);
		final double maxDistance = (psf.getWidth() / 1.414213562) * nmPerPixel;
		gd.addSlider("Distance", 0, maxDistance, distanceThreshold);
		gd.addCheckbox("Normalise", normalise);
		gd.addDialogListener(new InteractivePlotListener());
		if (!IJ.isMacro())
			drawPlots(true);
		gd.showDialog();
		if (gd.wasCanceled())
			return;
		drawPlots(true);
	}

	private class InteractivePlotListener implements DialogListener
	{
		public boolean dialogItemChanged(GenericDialog gd, AWTEvent e)
		{
			slice = (int) gd.getNextNumber();

			double myDistanceThreshold = gd.getNextNumber();
			resetScale = resetScale || (myDistanceThreshold != distanceThreshold);
			distanceThreshold = myDistanceThreshold;

			boolean myNormalise = gd.getNextBoolean();
			resetScale = resetScale || (myNormalise != normalise);
			normalise = myNormalise;

			drawPlots(true);
			return true;
		}
	}

	private void drawPlots(boolean doSignalPlots)
	{
		updateAmplitudePlot();
		updatePSFPlot();
		if (doSignalPlots)
		{
			updateSignalAtSpecifiedSDPlot();
			updateCumulativeSignalPlot();
		}
	}

	private void updateAmplitudePlot()
	{
		if (aquirePlotLock1())
		{
			// Run in a new thread to allow the GUI to continue updating
			new Thread(new Runnable()
			{
				public void run()
				{
					try
					{
						// Continue while the parameter is changing
						boolean parametersChanged = true;
						while (parametersChanged)
						{
							// Store the parameters to be processed
							int mySlice = slice;

							// Do something with parameters
							showPlots(z, a, smoothAz, smoothA, null, null, null, null, null, null, null, mySlice);

							// Check if the parameters have changed again
							parametersChanged = (mySlice != slice);
						}
					}
					finally
					{
						// Ensure the running flag is reset
						plotLock1 = false;
					}
				}
			}).start();
		}
	}

	private void updatePSFPlot()
	{
		if (aquirePlotLock2())
		{
			// Run in a new thread to allow the GUI to continue updating
			new Thread(new Runnable()
			{
				public void run()
				{
					try
					{
						// Continue while the parameter is changing
						boolean parametersChanged = true;
						while (parametersChanged)
						{
							// Store the parameters to be processed
							int mySlice = slice;

							// Do something with parameters
							showPlots(z, null, null, null, xCoord, yCoord, sd, newZ, smoothX, smoothY, smoothSd,
									mySlice);

							// Check if the parameters have changed again
							parametersChanged = (mySlice != slice);
						}
					}
					finally
					{
						// Ensure the running flag is reset
						plotLock2 = false;
					}
				}
			}).start();
		}
	}

	private void updateSignalAtSpecifiedSDPlot()
	{
		if (aquirePlotLock3())
		{
			// Run in a new thread to allow the GUI to continue updating
			new Thread(new Runnable()
			{
				public void run()
				{
					try
					{
						// Continue while the parameter is changing
						boolean parametersChanged = true;
						while (parametersChanged)
						{
							// Store the parameters to be processed
							int mySlice = slice;

							// Do something with parameters
							plotSignalAtSpecifiedSD(psf, psfWidth / psfNmPerPixel, 3, mySlice);

							// Check if the parameters have changed again
							parametersChanged = (mySlice != slice);
						}
					}
					finally
					{
						// Ensure the running flag is reset
						plotLock3 = false;
					}
				}
			}).start();
		}
	}

	/**
	 * Show a plot of the amount of signal within N x SD for each z position. This indicates
	 * how much the PSF has spread from the original Gaussian shape.
	 * 
	 * @param psf
	 *            The PSF
	 * @param fittedSd
	 *            The width of the PSF (in pixels)
	 * @param factor
	 *            The factor to use
	 * @param slice
	 *            The slice used to create the label
	 */
	private void plotSignalAtSpecifiedSD(ImageStack psf, double fittedSd, double factor, int slice)
	{
		if (signalZ == null)
		{
			// Get the bounds
			int radius = (int) Math.round(fittedSd * factor);
			int min = FastMath.max(0, psf.getWidth() / 2 - radius);
			int max = FastMath.min(psf.getWidth() - 1, psf.getWidth() / 2 + radius);

			// Create a circle mask of the PSF projection
			ByteProcessor circle = new ByteProcessor(max - min + 1, max - min + 1);
			circle.setColor(255);
			circle.fillOval(0, 0, circle.getWidth(), circle.getHeight());
			final byte[] mask = (byte[]) circle.getPixels();

			// Sum the pixels within the mask for each slice
			signalZ = new double[psf.getSize()];
			signal = new double[psf.getSize()];
			for (int i = 0; i < psf.getSize(); i++)
			{
				double sum = 0;
				float[] data = (float[]) psf.getProcessor(i + 1).getPixels();
				for (int y = min, ii = 0; y <= max; y++)
				{
					int index = y * psf.getWidth() + min;
					for (int x = min; x <= max; x++, ii++, index++)
					{
						if (mask[ii] != 0 && data[index] > 0)
							sum += data[index];
					}
				}
				double total = 0;
				for (float f : data)
					if (f > 0)
						total += f;
				signalZ[i] = i + 1;
				signal[i] = 100 * sum / total;
			}

			signalTitle = String.format("%% PSF signal at %s x SD", Utils.rounded(factor, 3));
			signalLimits = Maths.limits(signal);
		}

		// Plot the sum
		boolean alignWindows = (WindowManager.getFrame(signalTitle) == null);

		final double total = signal[slice - 1];
		Plot2 plot = new Plot2(signalTitle, "z", "Signal", signalZ, signal);
		plot.addLabel(0, 0, String.format("Total = %s. z = %s nm", Utils.rounded(total),
				Utils.rounded((slice - zCentre) * settings.getNmPerSlice())));
		plot.setColor(Color.green);
		plot.drawLine(slice, signalLimits[0], slice, signalLimits[1]);
		plot.setColor(Color.blue);
		PlotWindow plotWindow = Utils.display(signalTitle, plot);

		if (alignWindows && plotWindow != null)
		{
			if (alignWindows && plotWindow != null)
			{
				PlotWindow otherWindow = getPlot(TITLE_AMPLITUDE);
				if (otherWindow != null)
				{
					// Put the two plots tiled together so both are visible
					Point l = plotWindow.getLocation();
					l.x = otherWindow.getLocation().x + otherWindow.getWidth();
					l.y = otherWindow.getLocation().y;
					plotWindow.setLocation(l);
				}
			}
		}
	}

	private void updateCumulativeSignalPlot()
	{
		if (aquirePlotLock4())
		{
			// Run in a new thread to allow the GUI to continue updating
			new Thread(new Runnable()
			{
				public void run()
				{
					try
					{
						// Continue while the parameter is changing
						boolean parametersChanged = true;
						while (parametersChanged)
						{
							// Store the parameters to be processed
							int mySlice = slice;
							boolean myResetScale = resetScale;
							double myDistanceThreshold = distanceThreshold;
							boolean myNormalise = normalise;

							resetScale = false;

							// Do something with parameters
							plotCumulativeSignal(mySlice, myNormalise, myResetScale, myDistanceThreshold);

							// Check if the parameters have changed again
							parametersChanged = (mySlice != slice || resetScale || myNormalise != normalise ||
									myDistanceThreshold != distanceThreshold);
						}
					}
					finally
					{
						// Ensure the running flag is reset
						plotLock4 = false;
					}
				}
			}).start();
		}
	}

	/**
	 * Show a plot of the cumulative signal vs distance from the centre
	 * 
	 * @param z
	 *            The slice to plot
	 * @param normalise
	 *            normalise the sum to 1
	 * @param resetScale
	 *            Reset the y-axis maximum
	 * @param distanceThreshold
	 *            The distance threshold for the cumulative total shown in the plot label
	 */
	private void plotCumulativeSignal(int z, boolean normalise, boolean resetScale, double distanceThreshold)
	{
		float[] data = (float[]) psf.getProcessor(z).getPixels();
		final int size = psf.getWidth();

		if (indexLookup == null || indexLookup.length != data.length)
		{
			// Precompute square distances
			double[] d2 = new double[size];
			for (int y = 0, y2 = -size / 2; y < size; y++, y2++)
				d2[y] = y2 * y2;

			// Precompute distances
			double[] d = new double[data.length];
			for (int y = 0, i = 0; y < size; y++)
			{
				for (int x = 0; x < size; x++, i++)
				{
					d[i] = Math.sqrt(d2[y] + d2[x]);
				}
			}

			// Sort
			int[] indices = SimpleArrayUtils.newArray(d.length, 0, 1);
			Sort.sortAscending(indices, d, true);

			// Store a unique cumulative index for each distance
			double lastD = d[0];
			int lastI = 0;
			int counter = 0;
			StoredData distance = new StoredData();
			indexLookup = new int[indices.length];
			for (int i = 0; i < indices.length; i++)
			{
				if (lastD != d[i])
				{
					distance.add(lastD * psfNmPerPixel);
					for (int j = lastI; j < i; j++)
					{
						indexLookup[indices[j]] = counter;
					}
					lastD = d[i];
					lastI = i;
					counter++;
				}
			}
			// Do the final distance
			distance.add(lastD * psfNmPerPixel);
			for (int j = lastI; j < indices.length; j++)
			{
				indexLookup[indices[j]] = counter;
			}
			counter++;

			distances = distance.getValues();
		}

		// Get the signal at each distance
		double[] signal = new double[distances.length];
		for (int i = 0; i < data.length; i++)
		{
			if (data[i] > 0)
				signal[indexLookup[i]] += data[i];
		}

		// Get the cumulative signal
		for (int i = 1; i < signal.length; i++)
			signal[i] += signal[i - 1];

		// Get the total up to the distance threshold
		double sum = 0;
		for (int i = 0; i < signal.length; i++)
		{
			if (distances[i] > distanceThreshold)
				break;
			sum = signal[i];
		}

		if (normalise && distanceThreshold > 0)
		{
			for (int i = 0; i < signal.length; i++)
				signal[i] /= sum;
		}

		if (resetScale)
			maxCumulativeSignal = 0;

		maxCumulativeSignal = Maths.maxDefault(maxCumulativeSignal, signal);

		String title = "Cumulative Signal";

		boolean alignWindows = (WindowManager.getFrame(title) == null);

		Plot2 plot = new Plot2(title, "Distance (nm)", "Signal", distances, signal);
		plot.setLimits(0, distances[distances.length - 1], 0, maxCumulativeSignal);
		plot.addLabel(0, 0, String.format("Total = %s (@ %s nm). z = %s nm", Utils.rounded(sum),
				Utils.rounded(distanceThreshold), Utils.rounded((z - zCentre) * settings.getNmPerSlice())));
		plot.setColor(Color.green);
		plot.drawLine(distanceThreshold, 0, distanceThreshold, maxCumulativeSignal);
		plot.setColor(Color.blue);
		PlotWindow plotWindow = Utils.display(title, plot);

		if (alignWindows && plotWindow != null)
		{
			PlotWindow otherWindow = getPlot(TITLE_PSF_PARAMETERS);
			if (otherWindow != null)
			{
				// Put the two plots tiled together so both are visible
				Point l = plotWindow.getLocation();
				l.x = otherWindow.getLocation().x + otherWindow.getWidth();
				l.y = otherWindow.getLocation().y + otherWindow.getHeight();
				plotWindow.setLocation(l);
			}
		}

		// Update the PSF to the correct slice
		if (psfImp != null)
			psfImp.setSlice(z);
	}

	private double getFWHM(ImageStack psf, int maxz)
	{
		// Extract the line profile through the stack
		int size = psf.getWidth();
		int cx = size / 2;
		// Even PSFs have the middle in the centre of two pixels
		int cx2 = (size % 2 == 0) ? cx - 1 : cx;

		double[] p0 = new double[size];
		double[] p1 = new double[size];
		double[] p2 = new double[size];
		double[] p3 = new double[size];
		double[] p4 = new double[size];
		ImageProcessor ip = psf.getProcessor(maxz);
		for (int i = 0, j = size - 1; i < size; i++, j--)
		{
			p0[i] = i;
			p1[i] = (ip.getf(i, cx) + ip.getf(i, cx2)) / 2.0;
			p2[i] = (ip.getf(cx, i) + ip.getf(cx2, i)) / 2.0;
			p3[i] = ip.getf(i, i);
			p4[i] = ip.getf(i, j);
		}

		// Find the FWHM for each line profile.
		// Diagonals need to be scaled to the appropriate distance.
		return (getFWHM(p0, p1) + getFWHM(p0, p2) + Math.sqrt(2) * getFWHM(p0, p3) + Math.sqrt(2) * getFWHM(p0, p4)) /
				4.0;
	}

	private double getFWHM(double[] x, double[] y)
	{
		// Find half max of original data
		double max = 0;
		int position = 0;
		for (int i = 0; i < y.length; i++)
		{
			if (max < y[i])
			{
				max = y[i];
				position = i;
			}
		}

		if (max == 0)
			return y.length;

		// Store half-max
		max *= 0.5;

		// The PSF profile should be a relatively straight line at half-max 
		// so no smoothing. (Note attempts to use a LOESS smoothing function failed,
		// possibly due to the small values in the y-data array)

		// Find points defining the half-max
		double p1 = 0, p2 = y.length;

		for (int i = position; i < y.length; i++)
		{
			if (y[i] < max)
			{
				// Interpolate:
				p2 = i - (max - y[i]) / (y[i - 1] - y[i]);
				break;
			}
		}
		for (int i = position; i-- > 0;)
		{
			if (y[i] < max)
			{
				// Interpolate:
				p1 = i + (max - y[i]) / (y[i + 1] - y[i]);
				break;
			}
		}

		return p2 - p1;
	}

	private HashMap<String, String> createNote()
	{
		HashMap<String, String> note = new HashMap<String, String>();
		note.put("Created", new SimpleDateFormat("d-MMM-yyyy HH:mm").format(new Date()));
		FileInfo info = imp.getOriginalFileInfo();
		if (info != null)
		{
			note.put("File", info.fileName);
			note.put("Dir", info.directory);
		}
		else
		{
			note.put("Title", imp.getTitle());
		}
		return note;
	}

	private class Smoother
	{
		LoessInterpolator loess;
		double[] xval, yval;

		double[] dsmooth;
		float[] fsmooth;

		public Smoother()
		{
			if (settings.getSmoothing() != 0)
				loess = new LoessInterpolator(settings.getSmoothing(), 1);
		}

		public Smoother smooth(float[] data)
		{
			dsmooth = null;
			fsmooth = null;
			if (loess == null)
			{
				fsmooth = data;
				return this;
			}
			if (xval == null || xval.length != data.length)
				xval = SimpleArrayUtils.newArray(data.length, 0, 1.0);
			// Convert the data for smoothing
			if (yval == null || yval.length != data.length)
				yval = new double[data.length];
			for (int i = 0; i < data.length; i++)
				yval[i] = data[i];
			dsmooth = loess.smooth(xval, yval);
			return this;
		}

		public Smoother smooth(double[] data)
		{
			dsmooth = null;
			fsmooth = null;
			if (loess == null)
			{
				dsmooth = data;
				return this;
			}
			if (xval == null || xval.length != data.length)
				xval = SimpleArrayUtils.newArray(data.length, 0, 1.0);
			dsmooth = loess.smooth(xval, data);
			return this;
		}

		public float[] getFSmooth()
		{
			// Either fsmooth or dsmooth will not be null
			if (fsmooth == null)
				fsmooth = SimpleArrayUtils.toFloat(dsmooth);
			return fsmooth;
		}

		public double[] getDSmooth()
		{
			// Either fsmooth or dsmooth will not be null
			if (dsmooth == null)
				dsmooth = SimpleArrayUtils.toDouble(fsmooth);
			return dsmooth;
		}
	}

	private void runUsingAlignment()
	{
		if (!showAlignmentDialog())
			return;

		boxRadius = (int) Math.ceil(settings.getRadius());

		CalibrationReader calibration = new CalibrationReader(settings.getCalibration());

		// Limit this
		settings.setAnalysisWindow(Math.min(settings.getAnalysisWindow(), boxRadius / 2));

		// Find the selected PSF spots x,y,z centre
		// We offset the centre to the middle of pixel.
		BasePoint[] centres = getSpots(0.5f, false);
		if (centres.length == 0)
		{
			IJ.error(TITLE, "No PSFs");
			return;
		}

		CameraModel cameraModel = null;
		if (calibration.isSCMOS())
		{
			cameraModel = CameraModelManager.load(calibration.getCameraModelName());
			if (cameraModel == null)
			{
				IJ.error(TITLE, "No camera model");
				return;
			}
			cameraModel = PeakFit.cropCameraModel(cameraModel, imp.getWidth(), imp.getHeight(), 0, 0, true);
		}
		else
		{
			cameraModel = new FixedPixelCameraModel(calibration.getBias(), 1);
		}

		// Extract the image data for processing as float
		float[][] image = CreateData.extractImageStack(imp, 0, imp.getStackSize() - 1);

		for (float[] data : image)
			cameraModel.removeBiasAndGain(data);

		zSelector = new PSFCentreSelector();

		// Relocate the initial centres
		Utils.showStatus("Relocating initial centres");
		centres = relocateCentres(image, centres);
		if (centres == null)
			return;

		zRadius = (int) Math.ceil(settings.getAlignmentZRadius());

		// Check the region overlap in 3D and exclude overlapping PSFs
		boolean[] bad = findSpotOverlap(centres, null);
		centres = getNonBadSpots(centres, bad);
		if (centres.length == 0)
		{
			IJ.error(TITLE, "No PSFs without neighbours within the box region");
			return;
		}

		// Multi-thread for speed
		if (threadPool == null)
			threadPool = Executors.newFixedThreadPool(Prefs.getThreads());

		// Extract each PSF into a scaled PSF
		Utils.showStatus(String.format("[%d] Extracting PSFs", 0));
		ExtractedPSF[] psfs = extractPSFs(image, centres);

		Point location = null;

		// Iterate until centres have converged
		boolean converged = false;
		for (int iter = 0; !converged && iter < settings.getMaxIterations(); iter++)
		{
			if (Utils.isInterrupted())
				return;
			
			// Combine all PSFs
			Utils.showStatus(String.format("[%d] Aligning PSFs", iter + 1));
			ExtractedPSF combined = combine(psfs);
			combined.createProjections();

			// Get the current combined z-centre. 
			// This is used to get the centre of mass for repositioning.
			// It also effects the alignment so do it for the first iteration.
			zSelector.setPSF(combined);
			if (iter == 0)
			{
				// TODO - check if the z-centre should be guessed here. 
				// We assume that the combined PSF may be easier to guess if the initial 
				// guess for each individual PSF was OK. It may not be necessary since all 
				// the PSFs are combined around their z-centres. Once alignment has 
				// started we skip this step.
				zSelector.analyse();
				zSelector.guessZCentre();
			}
			if (settings.getInteractiveMode())
			{
				if (iter != 0)
					zSelector.analyse();
				//zSelector.guessZCentre();
				double dz = zSelector.run("Update combined PSF z-centre", true, false, false, null);
				if (dz < 0)
					return;
			}

			// Align each to the combined PSF
			float[][] translation = align(combined, psfs);
			if (Utils.isInterrupted())
				return;

			// Find the new centre using the old centre plus the alignment shift
			for (int j = 0; j < psfs.length; j++)
			{
				centres[j] = psfs[j].updateCentre(translation[j]);
				// Update to get the correct scale
				translation[j][0] = centres[j].getX() - psfs[j].centre.getX();
				translation[j][1] = centres[j].getY() - psfs[j].centre.getY();
				translation[j][2] = centres[j].getZ() - psfs[j].centre.getZ();
				Utils.log("[%d] Centre %d : Shift X = %s : Shift Y = %s : Shift Z = %s", iter, j + 1,
						rounder.toString(translation[j][0]), rounder.toString(translation[j][1]),
						rounder.toString(translation[j][2]));
			}

			final boolean[] excluded = new boolean[psfs.length];
			if (checkAlignments)
			{
				combined.show(TITLE_PSF);

				// Ask about each centre in turn.
				// Update Point ROI using float coordinates and set image slice to 
				// correct z-centre.
				//imp.saveRoi();
				imp.killRoi();
				ImageCanvas ic = imp.getCanvas();
				//ic.setMagnification(16);
				int reject = 0;
				float box = boxRadius + 0.5f;
				int n = imp.getStackSize();
				for (int j = 0; j < centres.length; j++)
				{
					psfs[j].show(TITLE_SPOT_PSF);

					Overlay o = new Overlay();
					o.add(createRoi(psfs[j].centre.getX(), psfs[j].centre.getY(), Color.RED));
					float cx = centres[j].getX();
					float cy = centres[j].getY();
					o.add(createRoi(cx, cy, Color.GREEN));
					Roi roi = new Roi(cx - box, cy - box, 2 * box, 2 * box);
					o.add(roi);
					// The centre is absolute within the original stack
					imp.setSlice(Maths.clip(1, n, (int) Math.round(centres[j].getZ())));
					Rectangle r = ic.getSrcRect();
					int x = centres[j].getXint();
					int y = centres[j].getYint();
					if (!r.contains(x, y))
					{
						r.x = x - r.width / 2;
						r.y = y - r.height / 2;
						ic.setSourceRect(r);
					}
					imp.setOverlay(o);
					imp.updateAndDraw();
					NonBlockingExtendedGenericDialog gd = new NonBlockingExtendedGenericDialog(TITLE);
					gd.addMessage(String.format("Shift X = %s\nShift Y = %s\nShift Z = %s",
							rounder.toString(translation[j][0]), rounder.toString(translation[j][1]),
							rounder.toString(translation[j][2])));
					final int spotIndex = j;
					gd.addAndGetButton("Exclude spot", new ActionListener()
					{
						public void actionPerformed(ActionEvent e)
						{
							if (excluded[spotIndex])
							{
								Utils.log("Included spot %d", spotIndex + 1);
								excluded[spotIndex] = false;
							}
							else
							{
								Utils.log("Excluded spot %d", spotIndex + 1);
								excluded[spotIndex] = true;
							}
						}
					});
					gd.enableYesNoCancel("Accept", "Reject");
					if (location != null)
						gd.setLocation(location.x, location.y);
					gd.showDialog();
					if (gd.wasCanceled())
					{
						resetImp();
						return;
					}
					boolean failed = excluded[spotIndex] || !gd.wasOKed();
					if (failed)
					{
						reject++;
						centres[j] = psfs[j].centre;
						Arrays.fill(translation[j], 0f); // For RMSD computation
					}
					location = gd.getLocation();
				}
				resetImp();
				if (reject == psfs.length)
				{
					IJ.error(TITLE, "No PSF translations were accepted");
					return;
				}
			}

			bad = findSpotOverlap(centres, excluded);
			int badCount = count(bad);
			int excludedCount = count(excluded);
			int ok = bad.length - badCount - excludedCount;
			if (ok < bad.length)
			{
				if (badCount != 0 && settings.getInteractiveMode())
				{
					ExtendedGenericDialog gd = new ExtendedGenericDialog(TITLE);
					gd.addMessage("Warning: Regions now overlap!");
					gd.addMessage("OK = " + TextUtils.pleural(ok, "PSF"));
					gd.addMessage("Overlapping = " + TextUtils.pleural(badCount, "PSF"));
					//gd.addMessage("Excluded = " + TextUtils.pleural(excludedCount, "PSF"));
					gd.enableYesNoCancel("Exclude", "Include");
					if (location != null)
						gd.setLocation(location.x, location.y);
					gd.showDialog();
					if (gd.wasCanceled())
					{
						resetImp();
						return;
					}
					if (!gd.wasOKed())
					{
						Arrays.fill(bad, false); // allow bad spots
						ok = bad.length;
					}
					location = gd.getLocation();
				}

				if (ok == 0)
				{
					IJ.error(TITLE, "No PSFs remaining");
					resetImp();
					return;
				}
			}

			// Merge bad and excluded to get new centres
			for (int i = 0; i < bad.length; i++)
				if (excluded[i])
					bad[i] = true;
			ok = bad.length - count(bad);

			BasePoint[] newCentres = getNonBadSpots(centres, bad);

			// Find the change in centres
			double[] rmsd = new double[2];
			for (int j = 0; j < psfs.length; j++)
			{
				if (bad[j])
					continue;
				rmsd[0] += Maths.pow2(translation[j][0]) + Maths.pow2(translation[j][1]);
				rmsd[1] += Maths.pow2(translation[j][2]);
			}
			for (int j = 0; j < 2; j++)
				rmsd[j] = Math.sqrt(rmsd[j] / ok);

			Utils.showStatus(String.format("[%d] Checking combined PSF", iter + 1));

			// Compute CoM shift using the current z-centre and z-window
			double[] shift = combined.getCentreOfMassXYShift(zSelector.getCentreSlice());
			double shiftd = Math.sqrt(shift[0] * shift[0] + shift[1] * shift[1]);

			Utils.log("[%d] RMSD XY = %s : RMSD Z = %s : Combined CoM shift = %s,%s (%s)", iter,
					rounder.toString(rmsd[0]), rounder.toString(rmsd[1]), rounder.toString(shift[0]),
					rounder.toString(shift[1]), rounder.toString(shiftd));

			if (settings.getInteractiveMode())
			{
				// Ask if OK to continue?
				GenericDialog gd = new GenericDialog(TITLE);
				gd.addMessage(String.format("RMSD XY = %s\nRMSD Z = %s\nCombined CoM shift = %s,%s (%s)",
						rounder.toString(rmsd[0]), rounder.toString(rmsd[1]), rounder.toString(shift[0]),
						rounder.toString(shift[1]), rounder.toString(shiftd)));
				// Check if we can do more iterations
				if (iter + 1 < settings.getMaxIterations())
					gd.enableYesNoCancel("Continue", "Converged");
				else
					gd.setOKLabel("Converged");
				gd.showDialog();
				if (gd.wasCanceled())
					return;
				converged = !gd.wasOKed();
			}
			else
			{
				// Check convergence thresholds
				converged = rmsd[0] < settings.getRmsdXyThreshold() && rmsd[1] < settings.getRmsdZThreshold() &&
						shiftd < settings.getComShiftThreshold();
			}

			// For the next round we move to the non-overlapping spots
			centres = newCentres;

			// Update the centres using the centre-of-mass of the combined PSF
			centres = updateUsingCentreOfMassXYShift(shift, shiftd, combined, centres);

			// Extract each PSF into a scaled PSF
			Utils.showStatus(String.format("[%d] Extracting PSFs", iter + 1));
			psfs = extractPSFs(image, centres);
		}

		// Combine all
		ExtractedPSF combined = combine(psfs);

		// Show an interactive dialog for cropping the PSF and choosing the 
		// final output
		PSFOutputSelector cropSelector = new PSFOutputSelector(combined);
		combined = cropSelector.run();
		if (combined == null)
			return;

		if (settings.getUpdateRoi())
		{
			float[] ox = new float[centres.length];
			float[] oy = new float[centres.length];
			for (int i = 0; i < centres.length; i++)
			{
				ox[i] = centres[i].getX();
				oy[i] = centres[i].getY();
			}
			imp.setRoi(new PointRoi(ox, oy));
		}

		// For an image PSF we can just enlarge the PSF and window.
		// For a CSpline then we already have the 3D cubic spline function.
		// However we want to post-process the function to allow windowing and 
		// normalisation. So we enlarge by 3 in each dimension.
		// The CSpline can be created by solving the coefficients for the 
		// 4x4x4 (64) sampled points on each node. 

		int magnification;
		if (settings.getOutputType() == OUTPUT_TYPE_IMAGE_PSF)
		{
			magnification = settings.getPsfMagnification();
		}
		else
		{
			magnification = 3;
		}

		// Enlarge the combined PSF for final processing
		ExtractedPSF finalPSF = combined.enlarge(magnification, threadPool);

		// Show a dialog to collect final z-centre interactively
		Utils.showStatus("Analysing PSF");
		zSelector.setPSF(finalPSF);
		zSelector.analyse();
		//zSelector.guessZCentre(); // No need to guess the centre
		double dz = zSelector.run("Finalise PSF", true, true, true, null);
		if (dz < 0)
			return;

		zCentre = zSelector.getCentreSlice();

		if (settings.getCropToZCentre())
		{
			finalPSF = finalPSF.cropToZCentre(zCentre);
			zCentre = finalPSF.stackZCentre + 1; // Back to 1-based index
		}

		// When click ok the background is subtracted from the PSF
		// All pixels below the background are set to zero
		// Apply a Tukey window to roll-off to zero at the outer pixels

		Utils.showStatus("Windowing PSF");
		double[] wx = ImageWindow.tukeyEdge(finalPSF.maxx, settings.getWindow());
		double[] wz = ImageWindow.tukeyEdge(finalPSF.psf.length, settings.getWindow());

		// Normalisation so the max intensity frame is one
		float[][] psf = finalPSF.psf;
		int maxz = psf.length;
		double[] sum = new double[maxz];
		for (int z = 0; z < maxz; z++)
		{
			sum[z] = applyWindow(psf[z], z, wx, wz, zSelector.background);
		}

		// Smooth the intensity
		Utils.showStatus("Normalising PSF");
		Smoother smoother = zSelector.ssmoother;
		double[] ssum = smoother.smooth(sum).getDSmooth();

		// Compute normalisation and apply.
		SimpleArrayUtils.multiply(ssum, 1.0 / Maths.max(ssum));
		for (int z = 0; z < psf.length; z++)
		{
			if (sum[z] != 0)
				SimpleArrayUtils.multiply(psf[z], ssum[z] / sum[z]);
			sum[z] = Maths.sum(psf[z]);
		}

		// Show the final intensity profile
		double[] slice = SimpleArrayUtils.newArray(maxz, 1, 1.0);
		Plot plot = new Plot(TITLE_SIGNAL, "Slice", "Signal");
		double[] range = Maths.limits(sum);
		plot.setLimits(1, maxz, range[0], range[1]);
		plot.setColor(Color.black);
		plot.addPoints(slice, sum, Plot.LINE);
		Utils.display(TITLE_SIGNAL, plot);

		// Create a new extracted PSF and show
		Utils.showStatus("Displaying PSF");
		magnification = finalPSF.magnification;
		finalPSF = new ExtractedPSF(psf, finalPSF.maxx, finalPSF.centre, magnification);
		finalPSF.createProjections();
		psfOut = finalPSF.show(TITLE_PSF, zCentre);
		psfImp = psfOut[0];

		// Add image info
		int imageCount = centres.length;
		ImagePSF.Builder imagePsf = ImagePSFHelper.create(zCentre, nmPerPixel / magnification,
				settings.getNmPerSlice() / magnification, imageCount, 0, createNote()).toBuilder();

		// Add the CoM
		// Find the XY centre around the z centre 
		double[] com = getCentreOfMassXY(finalPSF.psf, finalPSF.maxx, finalPSF.maxy, zCentre - 1,
				settings.getComWindow(), getCoMXYBorder(finalPSF.maxx, finalPSF.maxy));

		imagePsf.setXCentre(com[0]);
		imagePsf.setYCentre(com[1]);
		imagePsf.setZCentre(zCentre - 1);
		psfImp.setProperty("Info", ImagePSFHelper.toString(imagePsf));

		psfImp.setRoi(new PointRoi(com[0], com[1]));
		psfImp.setSlice(zCentre);
		psfImp.resetDisplayRange();
		psfImp.updateAndDraw();

		Utils.log("Final Centre-of-mass = %s,%s\n", rounder.toString(com[0]), rounder.toString(com[1]));
		Utils.log("%s : z-centre = %d, nm/Pixel = %s, nm/Slice = %s, %d images\n", psfImp.getTitle(), zCentre,
				Utils.rounded(imagePsf.getPixelSize(), 3), Utils.rounded(imagePsf.getPixelDepth(), 3), imageCount);

		if (settings.getOutputType() == OUTPUT_TYPE_CSPLINE)
		{
			// Ask this again as it is important
			//if (TextUtils.isNullOrEmpty(settings.getSplineFilename()))
			//{
			final ExtendedGenericDialog gd = new ExtendedGenericDialog(TITLE);
			gd.addFilenameField("Spline_filename", settings.getSplineFilename());
			gd.showDialog(true);
			if (gd.wasCanceled())
				return;
			settings.setSplineFilename(gd.getNextString());
			//}
			if (!TextUtils.isNullOrEmpty(settings.getSplineFilename()))
			{
				// Save the result ...
				IJ.showStatus("Creating cubic spline");
				CubicSplinePSF cubicSplinePSF = CubicSplineManager.createCubicSpline(imagePsf, psfImp.getImageStack(),
						settings.getSinglePrecision());

				IJ.showStatus("Saving cubic spline");
				CubicSplineManager.save(cubicSplinePSF, settings.getSplineFilename());

				IJ.showStatus("Spline saved to " + settings.getSplineFilename());
				return; // To leave the status message
			}
		}
		IJ.showStatus("");
	}

	private void resetImp()
	{
		imp.restoreRoi();
		imp.setOverlay(null);
		imp.getWindow().toFront();
	}

	private int count(boolean[] flags)
	{
		int c = 0;
		for (int i = 0; i < flags.length; i++)
			if (flags[i])
				c++;
		return c;
	}

	private int getCoMXYBorder(int maxx, int maxy)
	{
		int w = Math.min(maxx, maxy);
		return Maths.clip(0, w / 2 - 1, (int) Math.round(w * settings.getComBorder()));
	}

	/**
	 * Extract the stack for each centre and try and guess the z-centre based on the type of PSF. Relocate the XY centre
	 * using the centre-of-mass around the pixels close to the z-centre slice.
	 *
	 * @param image
	 *            the image
	 * @param centres
	 *            the centres
	 * @return the new centres
	 */
	private BasePoint[] relocateCentres(float[][] image, BasePoint[] centres)
	{
		int w = imp.getWidth();
		int h = imp.getHeight();

		// Just for getting the bounds
		ImageExtractor ie = new ImageExtractor(image[0], w, h);

		// This can be reused as a buffer
		float[][] psf = new float[image.length][];

		for (int i = 0; i < centres.length; i++)
		{
			// Extract stack
			int x = centres[i].getXint();
			int y = centres[i].getYint();
			Rectangle bounds = ie.getBoxRegionBounds(x, y, boxRadius);
			for (int z = 0; z < image.length; z++)
			{
				psf[z] = ImageConverter.getData(image[z], w, h, bounds, psf[z]);
			}

			if (settings.getInteractiveMode())
			{
				Overlay o = new Overlay();
				Roi roi = new Roi(bounds);
				o.add(roi);
				imp.setOverlay(o);
				imp.updateAndDraw();
			}

			// Create a PSF and select the z-centre
			zSelector.setPSF(new ExtractedPSF(psf, bounds.width, bounds.height));
			zSelector.analyse();
			zSelector.guessZCentre();

			if (settings.getInteractiveMode())
			{
				// Ask user for z-centre confirmation
				double dz = zSelector.run("Confirm PSF Z-centre", true, false, false, Integer.toString(i + 1));
				if (dz == -1)
				{
					resetImp();
					return null;
				}
				if (dz == -2)
				{
					// Exclude this PSF
					centres[i] = null;
					continue;
				}
			}

			zCentre = zSelector.getCentreSlice() - 1;

			// Subtract background
			final float adjust = -zSelector.background;
			for (int z = 0; z < image.length; z++)
			{
				SimpleArrayUtils.add(psf[z], adjust);
			}

			// Update centre
			double[] com = getCentreOfMassXY(psf, bounds.width, bounds.height, zCentre, settings.getComWindow(),
					getCoMXYBorder(bounds.width, bounds.height));
			float dx = (float) (com[0] + bounds.x - centres[i].getX());
			float dy = (float) (com[1] + bounds.y - centres[i].getY());
			float dz = (float) (zSelector.zCentre - centres[i].getZ());
			BasePoint newCentre = centres[i].shift(dx, dy, dz);
			if (settings.getSubPixelPrecision() > 0)
			{
				newCentre = new BasePoint((float) Maths.round(newCentre.getX(), settings.getSubPixelPrecision()),
						(float) Maths.round(newCentre.getY(), settings.getSubPixelPrecision()),
						(float) Maths.round(newCentre.getZ(), settings.getSubPixelPrecision()));
				dx = newCentre.getX() - centres[i].getX();
				dy = newCentre.getY() - centres[i].getY();
				dz = newCentre.getZ() - centres[i].getZ();
			}			
			Utils.log("Centre %d : %s,%s,%s updated by %s,%s,%s", i + 1, rounder.toString(centres[i].getX()),
					rounder.toString(centres[i].getY()), rounder.toString(centres[i].getZ()), rounder.toString(dx),
					rounder.toString(dy), rounder.toString(dz));
			centres[i] = newCentre;
		}

		if (settings.getInteractiveMode())
		{
			imp.setOverlay(null);

			// Check if any centres were excluded
			int size = 0;
			for (int i = 0; i < centres.length; i++)
			{
				if (centres[i] == null)
					continue;
				centres[size++] = centres[i];
			}
			if (size == 0)
			{
				resetImp();
				IJ.error(TITLE, "No remaining PSF centres");
				return null;
			}
			if (size < centres.length)
				centres = Arrays.copyOf(centres, size);
		}

		return centres;
	}

	private static final TypeConverter<AngleUnit> angleConverter = UnitConverterFactory
			.createConverter(AngleUnit.RADIAN, AngleUnit.DEGREE);
	private static final double NO_ANGLE = -360.0;

	private class PSFCentreSelector implements DialogListener
	{
		// The concept of HWHM only applies to a PSF that is a peaked maxima.
		// This may not be true for an image. To approximate this we assume that
		// the peak is Gaussian and find the sum which equals the integral of 
		// a Gaussian at HWHM = SD * 1.17741 (i.e. Gaussian2DFunction.SD_TO_FWHM_FACTOR)
		final double integral = Erf.erf(Gaussian2DFunction.SD_TO_HWHM_FACTOR / Math.sqrt(2));

		ExtractedPSF psf;
		double zCentre;
		Point location = null;

		Smoother bsmoother = new Smoother();
		Smoother fsmoother = new Smoother();
		Smoother ssmoother = new Smoother();
		Smoother w0smoother = new Smoother();
		Smoother w1smoother = new Smoother();
		Smoother asmoother = new Smoother();
		float[][] limits;

		float[] bdata;
		float[] fdata;
		float[] sdata;
		double[] w0, w1, w01;
		double[] adata, asdata;
		int bIndex, fIndex, sIndex, wIndex, aIndex;
		float background;
		private Label backgroundLabel = null;
		boolean hasId, plotBackground, plotEdgeWindow, cropOption;

		// We choose the angle with the first spot
		double targetAngle = NO_ANGLE;

		public PSFCentreSelector()
		{
		}

		public int getCentreSlice()
		{
			return Maths.clip(1, psf.psf.length, (int) Math.round(1 + zCentre));
		}

		public int getAnalysisWindow()
		{
			return (int) Math.round(settings.getAnalysisWindow() * psf.magnification);
		}

		public void setPSF(ExtractedPSF psf)
		{
			this.psf = psf;
			zCentre = psf.stackZCentre;

			// Reset
			bIndex = -1;
			background = Float.NaN;
			sdata = null;
		}

		public void analyse()
		{
			// These are window dependent
			int window = getAnalysisWindow();
			limits = getLimits(psf.psf, psf.maxx, psf.maxy, window);

			bdata = bsmoother.smooth(limits[0]).getFSmooth();
			fdata = fsmoother.smooth(limits[1]).getFSmooth();

			bIndex = SimpleArrayUtils.findMinIndex(bdata);
			fIndex = SimpleArrayUtils.findMaxIndex(fdata);
			background = bdata[bIndex];

			if (sdata == null)
			{
				int maxx = psf.maxx;
				int maxy = psf.maxy;
				int maxz = psf.psf.length;

				// These can be computed once per PSF
				sdata = new float[maxz];
				for (int z = 0; z < maxz; z++)
					sdata[z] = (float) Maths.sum(psf.psf[z]);
				ssmoother.smooth(sdata);
				sIndex = SimpleArrayUtils.findMaxIndex(ssmoother.getDSmooth());

				if (settings.getPsfType() == PSF_TYPE_DH)
				{
					// DoubleHelix - get rotation of moment of inertia.
					// Since we are interested in seeing the change in angle we track that
					// to avoid problems with wrapping the angle in the circle.
					adata = new double[maxz];
					double lastA = 180;
					double origin = 0;
					for (int z = 0; z < maxz; z++)
					{
						Tensor2D t = new Tensor2D(psf.psf[z], maxx, maxy);
						double[][] v = t.getEigenVectors();
						// Q. Which vector to use, small or big Eigen value?
						// Since they are orthogonal it does not matter.
						// Use arc tan to get the result in the domain -pi to pi
						double a = angleConverter.convert(Math.atan2(v[1][1], v[1][0]));
						double d = a - lastA;
						d += (d > 180.0) ? -360.0 : (d < -180.0) ? 360.0 : 0;

						// We can adjust to the opposite direction to get closer
						if (d > 90.0)
						{
							d -= 180.0;
							a -= 180.0;
						}
						else if (d < -90.0)
						{
							d += 180.0;
							a += 180.0;
						}

						lastA = a;
						adata[z] = d;

						if (z == 0)
						{
							origin = lastA;
							adata[z] = 0;
						}
					}
					// Reconstruct the angle from the deltas. 
					// The angle now may be outside the domain -180 to 180
					adata[0] = origin;
					for (int z = 1; z < maxz; z++)
					{
						adata[z] += adata[z - 1];
					}
					asdata = asmoother.smooth(adata).getDSmooth().clone();
					// Convert smoothed to the domain 0 to 180 for finding the centre
					// (We do not care about the direction so we discard the full 0 - 360 domain) 
					for (int z = 0; z < maxz; z++)
					{
						asdata[z] = asdata[z] % 180;
						if (asdata[z] < 0)
							asdata[z] += 180;
					}
					if (targetAngle == NO_ANGLE)
					{
						// Closest to the index which is our best guess at the z-centre
						// Use total signal for now. Assumes the helix loses light as it 
						// moves out of focus.
						double[] data = asdata;
						int best = data.length;
						for (int angle = 0; angle < 180; angle += 15)
						{
							int i = findIndex(data, sIndex, angle);
							int d = Math.abs(i - sIndex);
							if (d < best)
							{
								aIndex = i;
								best = d;
								targetAngle = angle;
							}
						}
					}
					else
					{
						aIndex = findIndex(asdata, sIndex, targetAngle);
					}
				}
				else
				{
					// TODO - check if this is working
					// The PSF should be background subtracted.
					// Perhaps just get the profile, find the centre
					// and the max and then move outward until at half-max
					// If there is more than one peak then the width
					// is invalid.

					// Spot - get FWHM of the X and Y sum projections
					w0 = new double[maxz];
					w1 = new double[maxz];
					double[] xp = new double[maxx];
					double[] yp = new double[maxy];
					for (int z = 0; z < maxz; z++)
					{
						float[] data = psf.psf[z];
						// Ensure the sum is positive
						float min = Maths.min(data);
						double min_by_x = min * maxx;
						double min_by_y = min * maxy;
						// rolling sums for each column/row
						double sr = 0, sc = 0;
						for (int x = 0; x < maxx; x++)
						{
							for (int y = 0, i = x; y < maxy; y++, i += maxx)
								sc += data[i];
							sc -= min_by_y;
							xp[x] = sc;
						}
						for (int y = 0, i = 0; y < maxy; y++)
						{
							for (int x = 0; x < maxx; x++, i++)
								sr += data[i];
							sr -= min_by_x;
							yp[y] = sr;
						}
						// Find centre
						w0[z] = hwhm(yp);
						w1[z] = hwhm(xp);
					}
					w0smoother.smooth(w0);
					w1smoother.smooth(w1);

					// Combine
					w01 = new double[maxz];
					for (int z = 0; z < maxz; z++)
					{
						w01[z] = Math.sqrt(w0[z] * w1[z]);
					}
					w01 = new Smoother().smooth(w01).getDSmooth();

					if (settings.getPsfType() == PSF_TYPE_ASTIGMATISM)
					{
						// Find half-way between min of each
						wIndex = (SimpleArrayUtils.findMinIndex(w0smoother.getDSmooth()) +
								SimpleArrayUtils.findMinIndex(w1smoother.getDSmooth())) / 2;
					}
					else
					{
						// Find min combined
						wIndex = SimpleArrayUtils.findMinIndex(w01);
					}
				}
			}
		}

		private int findIndex(double[] data, int start, double target)
		{
			// Slide along looking for minimim to the target
			int min = 0;
			int minD = data.length;

			// Sliding window of 3
			double d0;
			double d1 = Math.abs(data[0] - target);
			double d2 = Math.abs(data[1] - target);
			for (int i = 2; i < data.length; i++)
			{
				d0 = d1;
				d1 = d2;
				d2 = Math.abs(data[i] - target);
				// Check for a minimum
				if (d1 < d0 && d1 < d2)
				{
					int d = Math.abs(start - (i - 1));
					if (d < minD)
					{
						min = i - 1;
						minD = d;
					}
				}
			}
			return min;
		}

		private double hwhm(double[] xp)
		{
			int upper = xp.length - 1;
			int lx = Arrays.binarySearch(xp, xp[upper] / 2);
			if (lx < 0)
				lx = -(lx + 1);
			int ux = lx + 1;
			if (ux > upper)
				ux = upper;
			double target = integral * xp[upper];
			double s = xp[ux] - xp[lx];
			double lastS = s;
			// Work outwards from the centre
			while (s < target)
			{
				lastS = s;
				lx--;
				if (lx < 0)
					lx = 0;
				ux++;
				if (ux > upper)
					ux = upper;
				s = xp[ux] - xp[lx];
			}
			if (lastS != s)
			{
				double fraction = (target - s) / (lastS - s);
				return ((ux - lx) / 2.0 - fraction);
			}
			return (ux - lx) / 2.0;
		}

		public void guessZCentre()
		{
			if (settings.getPsfType() == PSF_TYPE_DH)
			{
				// DoubleHelix
				// Use foreground
				//zCentre = fIndex;
				// Use angle
				zCentre = aIndex;
			}
			else if (settings.getPsfType() == PSF_TYPE_ASTIGMATISM)
			{
				// Use closest to min width
				zCentre = wIndex;

				//// Use intersection between widths ...
				//// Use the smoothed data
				//double[] w0 = w0smoother.getDSmooth();
				//double[] w1 = w1smoother.getDSmooth();
				//
				//double mind = w0.length;
				//
				//for (int i = 1; i < w0.length; i++)
				//{
				//	// http://en.wikipedia.org/wiki/Line-line_intersection
				//	//
				//	//     x1,y1            x4,y4      
				//	//         **        ++ 
				//	//           **    ++
				//	//             **++ P(x,y)
				//	//            ++ **
				//	//          ++     **
				//	//        ++         **
				//	//    x3,y3            ** 
				//	//                       x2,y2
				//
				//	final double y1 = w0[i - 1];
				//	final double y2 = w0[i];
				//	final double y3 = w1[i - 1];
				//	final double y4 = w1[i];
				//
				//	// Check if they cross
				//	if (!((y3 >= y1 && y4 < y2) || (y1 >= y3 && y2 < y4)))
				//		continue;
				//
				//	final double x1 = i - 1;
				//	final double x2 = i;
				//	final double x3 = x1;
				//	final double x4 = x2;
				//
				//	final double x1_x2 = -1.0; //x1 - x2;
				//	final double x3_x4 = -1.0; //x3 - x4;
				//	final double y1_y2 = y1 - y2;
				//	final double y3_y4 = y3 - y4;
				//
				//	// Check if lines are parallel
				//	if (x1_x2 * y3_y4 - y1_y2 * x3_x4 == 0)
				//	{
				//		if (y1 == y3)
				//		{
				//			double d = Math.abs(x1 - wIndex);
				//			if (mind > d)
				//			{
				//				mind = d;
				//				zCentre = x1;
				//			}
				//		}
				//	}
				//	else
				//	{
				//		// Find intersection
				//		double px = ((x1 * y2 - y1 * x2) * x3_x4 - x1_x2 * (x3 * y4 - y3 * x4)) /
				//				(x1_x2 * y3_y4 - y1_y2 * x3_x4);
				//
				//		// Check if the intersection is within the two points
				//		// Q. Is this necessary given the intersection check above?
				//		if (px >= x1 && px < x2)
				//		{
				//			double d = Math.abs(px - wIndex);
				//			if (mind > d)
				//			{
				//				mind = d;
				//				zCentre = px;
				//			}
				//		}
				//	}
				//}
				//
				//zCentre = (int) Math.round(zCentre);
			}
			else
			{
				// Use foreground
				zCentre = fIndex;
				// Use min width
				// Note: The spot can move to a double ring Airy pattern which has no 
				// width so this doesn't work if the depth-of-field is high
				//zCentre = wIndex;
			}
		}

		public double run(String title, boolean plotBackground, boolean plotEdgeWindow, boolean cropOption, String id)
		{
			hasId = !TextUtils.isNullOrEmpty(id);
			this.plotBackground = plotBackground;
			this.plotEdgeWindow = plotEdgeWindow;
			this.cropOption = cropOption;

			int slice = getCentreSlice();

			psf.createProjections();
			psfOut = psf.show(TITLE_PSF, slice);

			// Show a dialog to collect processing options and 
			// find background interactively
			NonBlockingExtendedGenericDialog gd = new NonBlockingExtendedGenericDialog(TITLE);
			gd.addMessage(title);
			gd.addMessage("Current Z-centre = " + Utils.rounded(1 + zCentre));
			String label = "z-centre";
			if (hasId)
				label += "_" + id;
			gd.addSlider(label, 1, psf.psf.length, 1 + zCentre);
			final TextField tf = gd.getLastTextField();
			final String defaultZ = tf.getText();
			gd.addAndGetButton("Reset", new ActionListener()
			{
				public void actionPerformed(ActionEvent e)
				{
					tf.setText(defaultZ);
				}
			});
			if (hasId)
			{
				gd.addSlider("Z_radius (px)", 0, imp.getStackSize(), settings.getAlignmentZRadius());
			}
			gd.addSlider("CoM_z_window", 0, 8, settings.getComWindow());
			gd.addSlider("CoM_border", 0, 0.5, settings.getComBorder());
			if (plotBackground)
			{
				String label2 = "Analysis_window";
				if (psf.magnification != 1)
					label2 += "_mag_x" + psf.magnification;
				gd.addSliderIncludeDefault(label2, 0, Math.max(3, psf.maxx / 4),
						settings.getAnalysisWindow() * psf.magnification);
			}
			if (plotEdgeWindow)
			{
				gd.addSlider("Edge_window", 0, psf.maxx / 2, settings.getWindow());
			}
			if (cropOption)
			{
				gd.addCheckbox("Crop_to_z-centre", settings.getCropToZCentre());
			}
			gd.addDialogListener(this);
			if (Utils.isShowGenericDialog())
			{
				gd.addMessage("");
				backgroundLabel = gd.getLastLabel();
				drawPSFPlots();
			}
			gd.setLocation(location);
			if (hasId)
			{
				// This is when first selecting spots
				gd.enableYesNoCancel("Include", "Exclude");
			}
			gd.showDialog(true);

			// Remove interactive guides
			if (Utils.isShowGenericDialog())
			{
				for (int i = 0; i < 4; i++)
					psfOut[i].killRoi();
				psfOut[0].setOverlay(null);
				if (zRadius != 0)
				{
					psfOut[1].setOverlay(null);
					psfOut[2].setOverlay(null);
				}
			}

			removeCentreOnPlots();

			location = gd.getLocation();

			if (gd.wasCanceled())
				return -1;
			if (!gd.wasOKed())
				return -2;

			return zCentre;
		}

		private void drawPSFPlots()
		{
			WindowOrganiser wo = new WindowOrganiser();
			if (plotEdgeWindow)
				drawEdgeWindowPlot(wo);
			if (plotBackground)
				drawIntensityPlot(true, wo);
			wo.tile();
			drawPSFCentre();
			drawCentreOnPlots();
			drawCoMBorder();
		}

		public boolean dialogItemChanged(GenericDialog gd, AWTEvent e)
		{
			zCentre = gd.getNextNumber() - 1;
			if (hasId)
				settings.setAlignmentZRadius(gd.getNextNumber());
			settings.setComWindow((int) gd.getNextNumber());
			settings.setComBorder(gd.getNextNumber());
			if (plotBackground)
				settings.setAnalysisWindow(gd.getNextNumber() / psf.magnification);
			if (plotEdgeWindow)
				settings.setWindow((int) gd.getNextNumber());
			if (cropOption)
				settings.setCropToZCentre(gd.getNextBoolean());

			updatePSFPlots();
			return true;
		}

		private void updatePSFPlots()
		{
			if (plotEdgeWindow)
				updateEdgeWindowPlot();
			if (plotBackground)
				updateIntensityPlot();
			updatePSFCentre();
			updateCoMBorder();
		}

		int plotWindow = -1;

		private void drawEdgeWindowPlot(WindowOrganiser wo)
		{
			plotWindow = settings.getWindow();

			int size = psf.maxx;
			double[] x = SimpleArrayUtils.newArray(size, 0, 1.0);
			// Convert to an alpha
			double[] w = ImageWindow.tukeyEdge(size, plotWindow);

			Plot2 plot = new Plot2(TITLE_WINDOW, "x", "Weight", x, w);
			plot.setLimits(0, size - 1, 0, 1.05);
			PlotWindow pw = Utils.display(TITLE_WINDOW, plot);
			if (wo != null && Utils.isNewWindow())
				wo.add(pw);

			// Find the region where windowing will start
			int i = 0;
			while (i < x.length && w[i] < 1)
				i++;

			Roi roi = null;
			if (i > 0 && i != x.length)
			{
				int width = x.length - 2 * i;
				roi = new Roi(i, i, width, width);
			}
			psfOut[0].setRoi(roi);
		}

		private void updateEdgeWindowPlot()
		{
			if (aquirePlotLock1())
			{
				// Run in a new thread to allow the GUI to continue updating
				new Thread(new Runnable()
				{
					public void run()
					{
						try
						{
							// Continue while the parameter is changing
							while (plotWindow != settings.getWindow())
							{
								drawEdgeWindowPlot(null);
							}
						}
						finally
						{
							// Ensure the running flag is reset
							plotLock1 = false;
						}
					}
				}).start();
			}
		}

		private int plotBackgroundWindow = -1;
		private PlotWindow pwBackground, pwForeground, pwSignal, pwWidth, pwAngle;
		private float[] rangeB, rangeF, rangeS, rangeW, rangeA;

		private void drawIntensityPlot(boolean newData, WindowOrganiser wo)
		{
			plotBackgroundWindow = getAnalysisWindow();

			int length = psf.psf.length;
			double[] slice = SimpleArrayUtils.newArray(length, 1, 1.0);

			Plot plot = new Plot(TITLE_BACKGROUND, "Slice", "Background");
			rangeB = Maths.limits(limits[0]);
			plot.setLimits(1, length, rangeB[0], rangeB[1]);
			plot.setColor(Color.blue);
			plot.addPoints(slice, bsmoother.getDSmooth(), Plot.LINE);
			plot.setColor(Color.black);
			plot.addPoints(slice, SimpleArrayUtils.toDouble(limits[0]), Plot.LINE);
			String msgB = "Background = " + Utils.rounded(background);
			plot.addLabel(0, 0, msgB);
			pwBackground = Utils.display(TITLE_BACKGROUND, plot);
			if (wo != null && Utils.isNewWindow())
				wo.add(pwBackground);

			plot = new Plot(TITLE_FOREGROUND, "Slice", "Foreground");
			rangeF = Maths.limits(limits[1]);
			plot.setLimits(1, length, rangeF[0], rangeF[1]);
			plot.setColor(Color.blue);
			plot.addPoints(slice, fsmoother.getDSmooth(), Plot.LINE);
			plot.setColor(Color.black);
			plot.addPoints(slice, SimpleArrayUtils.toDouble(limits[1]), Plot.LINE);
			String msgF = "Foreground = " + Utils.rounded(fdata[fIndex]);
			plot.addLabel(0, 0, msgF);
			pwForeground = Utils.display(TITLE_FOREGROUND, plot);
			if (wo != null && Utils.isNewWindow())
				wo.add(pwForeground);

			if (newData)
			{
				plot = new Plot(TITLE_SIGNAL, "Slice", "Signal");
				rangeS = Maths.limits(sdata);
				plot.setLimits(1, length, rangeS[0], rangeS[1]);
				plot.setColor(Color.blue);
				plot.addPoints(slice, ssmoother.getDSmooth(), Plot.LINE);
				plot.setColor(Color.black);
				plot.addPoints(slice, SimpleArrayUtils.toDouble(sdata), Plot.LINE);
				String msgS = "Signal = " + Utils.rounded(sdata[sIndex]);
				plot.addLabel(0, 0, msgS);
				pwSignal = Utils.display(TITLE_SIGNAL, plot);
				if (wo != null && Utils.isNewWindow())
					wo.add(pwSignal);

				if (settings.getPsfType() == PSF_TYPE_DH)
				{
					// Double-Helix
					plot = new Plot(TITLE_ANGLE, "Slice", "Angle");
					double[] range = Maths.limits(adata);
					rangeA = SimpleArrayUtils.toFloat(range);
					plot.setLimits(1, length, range[0], range[1]);
					plot.setColor(Color.blue);
					plot.addPoints(slice, asmoother.getDSmooth(), Plot.LINE);
					plot.setColor(Color.black);
					plot.addPoints(slice, adata, Plot.LINE);
					String msgA = "Angle = " + Utils.rounded(asdata[aIndex]);
					plot.addLabel(0, 0, msgA);
					pwAngle = Utils.display(TITLE_ANGLE, plot);
					if (wo != null && Utils.isNewWindow())
						wo.add(pwAngle);
				}
				else
				{
					// Spot
					plot = new Plot(TITLE_HWHM, "Slice", "Width");
					double max = Maths.maxDefault(Maths.max(w0), w1);
					rangeW = new float[] { 0, (float) max };
					plot.setLimits(1, length, rangeW[0], rangeW[1]);
					plot.setColor(Color.blue);
					plot.addPoints(slice, w0smoother.getDSmooth(), Plot.LINE);
					plot.setColor(Color.blue.darker());
					plot.addPoints(slice, w0, Plot.LINE);
					plot.setColor(Color.red);
					plot.addPoints(slice, w1smoother.getDSmooth(), Plot.LINE);
					plot.setColor(Color.red.darker());
					plot.addPoints(slice, w1, Plot.LINE);
					plot.setColor(Color.magenta);
					plot.addPoints(slice, w01, Plot.LINE);
					plot.setColor(Color.black);
					String msgW = "Width = " + Utils.rounded(w01[wIndex]);
					plot.addLabel(0, 0, msgW);
					pwWidth = Utils.display(TITLE_HWHM, plot);
					if (wo != null && Utils.isNewWindow())
						wo.add(pwWidth);
				}
			}

			drawCentreOnPlots();

			// Draw a region on the image which contains the background.
			// This is not really useful as it is not linked to the current frame.
			//int cx = bIndex / psf.maxx;
			//int cy = bIndex % psf.maxx;
			//int y = cx - plotBackgroundWindow;
			//int x = cy - plotBackgroundWindow;
			//int w = 2 * plotBackgroundWindow + 1;
			//psfOut[0].setOverlay(new Roi(x, y, w, w), Color.YELLOW, 1, null);

			if (backgroundLabel != null)
			{
				backgroundLabel.setText(msgB);
			}
		}

		private void drawCentreOnPlots()
		{
			drawCentreOnPlot(pwBackground, rangeB);
			drawCentreOnPlot(pwForeground, rangeF);
			drawCentreOnPlot(pwSignal, rangeS);
			drawCentreOnPlot(pwWidth, rangeW);
			drawCentreOnPlot(pwAngle, rangeA);
		}

		private void drawCentreOnPlot(PlotWindow pw, float[] rangeB)
		{
			if (pw != null)
			{
				Plot plot = pw.getPlot();
				int slice = getCentreSlice();

				double x = plot.scaleXtoPxl(slice);
				double min = plot.scaleYtoPxl(rangeB[0]);
				double max = plot.scaleYtoPxl(rangeB[1]);

				pw.getImagePlus().setRoi(new Line(x, min, x, max));

				if (zRadius != 0)
				{
					Overlay o = new Overlay();
					if (slice - zRadius >= 0)
					{
						double lx = plot.scaleXtoPxl(slice - zRadius);
						Line l = new Line(lx, min, lx, max);
						l.setStrokeColor(Color.red);
						o.add(l);
					}
					if (slice + zRadius <= psf.psf.length)
					{
						double ux = plot.scaleXtoPxl(slice + zRadius);
						Line l = new Line(ux, min, ux, max);
						l.setStrokeColor(Color.red);
						o.add(l);
					}
					pw.getImagePlus().setOverlay(o);
				}
				else
				{
					if (pw.getImagePlus().getOverlay() != null)
					{
						pw.getImagePlus().setOverlay(null);
					}
				}
			}
		}

		private void removeCentreOnPlots()
		{
			removeCentreOnPlot(pwBackground);
			removeCentreOnPlot(pwForeground);
			removeCentreOnPlot(pwSignal);
			removeCentreOnPlot(pwWidth);
			removeCentreOnPlot(pwAngle);
		}

		private void removeCentreOnPlot(PlotWindow pw)
		{
			if (pw != null)
				pw.getImagePlus().killRoi();
		}

		private void updateIntensityPlot()
		{
			if (aquirePlotLock2())
			{
				// Run in a new thread to allow the GUI to continue updating
				new Thread(new Runnable()
				{
					public void run()
					{
						try
						{
							// Continue while the parameter is changing
							while (plotBackgroundWindow != getAnalysisWindow())
							{
								analyse();
								drawIntensityPlot(false, null);
							}
						}
						finally
						{
							// Ensure the running flag is reset
							plotLock2 = false;
						}
					}
				}).start();
			}
		}

		private int psfZCentre = -1, zRadius = 0;

		private int getZRadius()
		{
			if (hasId)
			{
				return (int) settings.getAlignmentZRadius();
				//return (int) Math.max(settings.getRadius(), settings.getAlignmentZRadius());
			}
			return 0;
		}

		private void drawPSFCentre()
		{
			psfZCentre = getCentreSlice();
			zRadius = getZRadius();

			// Select the z-centre
			psfOut[0].setSlice(psfZCentre);
			psfOut[0].resetDisplayRange();
			psfOut[0].updateAndDraw();

			// If selecting the original PSFs we can scroll the original image
			if (hasId)
			{
				imp.setSlice(psfZCentre);
				imp.setDisplayRange(psfOut[0].getDisplayRangeMin(), psfOut[0].getDisplayRangeMax());
				imp.updateAndDraw();
			}

			// Show border
			int border = getCoMXYBorder(psf.maxx, psf.maxy);
			psfOut[0].setRoi(border, border, psf.maxx - 2 * border, psf.maxy - 2 * border);

			// Mark XY projections
			// X-projection (dimension X is Z)
			psfOut[1].setRoi(new Line(psfZCentre, 0, psfZCentre, psfOut[1].getHeight()));
			// Y-projection (dimension Y is Z)
			psfOut[2].setRoi(new Line(0, psfZCentre, psfOut[2].getWidth(), psfZCentre));

			if (zRadius != 0)
			{
				int lz = psfZCentre - zRadius;
				int uz = psfZCentre + zRadius;

				// X-projection (dimension X is Z)
				psfOut[1].setOverlay(new Roi(lz, 0, uz - lz, psfOut[1].getHeight()), Color.red, 1, null);
				// Y-projection (dimension Y is Z)
				psfOut[2].setOverlay(new Roi(0, lz, psfOut[1].getWidth(), uz - lz), Color.red, 1, null);
			}
			else
			{
				if (psfOut[1].getOverlay() != null)
				{
					psfOut[1].setOverlay(null);
					psfOut[2].setOverlay(null);
				}
			}
		}

		private void updatePSFCentre()
		{
			if (aquirePlotLock3())
			{
				// Run in a new thread to allow the GUI to continue updating
				new Thread(new Runnable()
				{
					public void run()
					{
						try
						{
							// Continue while the parameter is changing
							while (psfZCentre != getCentreSlice() || zRadius != getZRadius())
							{
								drawPSFCentre();
								drawCentreOnPlots();
							}
						}
						finally
						{
							// Ensure the running flag is reset
							plotLock3 = false;
						}
					}
				}).start();
			}
		}

		private int psfXYBorder = -1;

		private void drawCoMBorder()
		{
			// Show border
			psfXYBorder = getCoMXYBorder(psf.maxx, psf.maxy);
			psfOut[0].setRoi(psfXYBorder, psfXYBorder, psf.maxx - 2 * psfXYBorder, psf.maxy - 2 * psfXYBorder);
			psfOut[Projection.Z + 1].setRoi(psfOut[0].getRoi());
		}

		private void updateCoMBorder()
		{
			if (aquirePlotLock4())
			{
				// Run in a new thread to allow the GUI to continue updating
				new Thread(new Runnable()
				{
					public void run()
					{
						try
						{
							// Continue while the parameter is changing
							while (psfXYBorder != getCoMXYBorder(psf.maxx, psf.maxy))
							{
								drawCoMBorder();
							}
						}
						finally
						{
							// Ensure the running flag is reset
							plotLock4 = false;
						}
					}
				}).start();
			}
		}
	}

	private class PSFOutputSelector implements DialogListener
	{
		ExtractedPSF psf;
		Label label1;
		int slice;

		public PSFOutputSelector(ExtractedPSF psf)
		{
			this.psf = psf;
		}

		public ExtractedPSF run()
		{
			// Show a dialog to collect processing options and 
			// find background interactively
			final NonBlockingExtendedGenericDialog gd = new NonBlockingExtendedGenericDialog(TITLE);
			gd.addMessage("Crop the final PSF");
			int maxz = psf.psf.length;
			gd.addSlider("Slice", 1, maxz, maxz / 2);
			// Take away 1 from the limits to avoid having dimensions 1 on an axis
			gd.addSlider("Crop_border", 0, Math.min(psf.maxx, psf.maxy) / 2 - 1, settings.getCropBorder());
			gd.addSlider("Crop_start", 0, maxz / 2 - 1, settings.getCropStart());
			gd.addSlider("Crop_end", 0, maxz / 2 - 1, settings.getCropEnd());
			gd.addMessage("Click ... to configure the output options");
			gd.addChoice("Output_type", OUTPUT_TYPE, settings.getOutputType(), new OptionListener<Integer>()
			{
				public boolean collectOptions(Integer value)
				{
					settings.setOutputType(value);
					boolean result = collectOptions(false);
					return result;
				}

				public boolean collectOptions()
				{
					return collectOptions(true);
				}

				private boolean collectOptions(boolean silent)
				{
					int outputType = settings.getOutputType();
					ExtendedGenericDialog egd = new ExtendedGenericDialog(TITLE);
					if (outputType == OUTPUT_TYPE_IMAGE_PSF)
					{
						// Image PSF
						egd.addSlider("PSF_magnification", 1, 8, settings.getPsfMagnification());
					}
					else
					{
						// CSpline
						egd.addCheckbox("Single_precision", settings.getSinglePrecision());
						egd.addFilenameField("Spline_filename", settings.getSplineFilename());
					}
					egd.setSilent(silent);
					egd.showDialog(true, gd);
					if (egd.wasCanceled())
						return false;
					if (outputType == OUTPUT_TYPE_IMAGE_PSF)
					{
						// Image PSF
						settings.setPsfMagnification((int) egd.getNextNumber());
					}
					else
					{
						// CSpline
						settings.setSinglePrecision(egd.getNextBoolean());
						settings.setSplineFilename(egd.getNextString());
					}
					return true;
				}
			});
			gd.addCheckbox("Update_ROI", settings.getUpdateRoi());

			gd.addDialogListener(this);
			if (Utils.isShowGenericDialog())
			{
				gd.addOptionCollectedListener(new OptionCollectedListener()
				{
					public void optionCollected(OptionCollectedEvent e)
					{
						update();
					}
				});
				gd.addMessage("");
				label1 = gd.getLastLabel();

				// Get X and Y projections and use those to show crop start and end
				// with a line ROI.
				// TODO - Maybe show an intensity profile too ...

				psf.createProjections();
				psfOut = psf.show(TITLE_PSF);
				draw();
			}
			gd.showDialog(true);

			// Remove interactive guides
			if (Utils.isShowGenericDialog())
			{
				for (int i = 0; i < 4; i++)
					psfOut[i].killRoi();
				//psfOut[0].setOverlay(null);
				psfOut[1].setOverlay(null);
				psfOut[2].setOverlay(null);
			}

			if (gd.wasCanceled())
				return null;

			gd.collectOptions();

			int start = settings.getCropStart();
			int end = maxz - settings.getCropEnd();
			int size = end - start;
			if (size == maxz && settings.getCropBorder() == 0)
				return psf;

			int maxx = psf.maxx;
			int maxy = psf.maxy;

			Rectangle bounds = new Rectangle(settings.getCropBorder(), settings.getCropBorder(),
					maxx - 2 * settings.getCropBorder(), maxy - 2 * settings.getCropBorder());
			if (size < 2 || bounds.width < 2 || bounds.height < 2)
			{
				IJ.error(TITLE, "Invalid crop");
				return null;
			}

			float[][] psf2 = new float[size][];
			for (int z = start, i = 0; z < end; z++, i++)
			{
				ImageExtractor ie = new ImageExtractor(psf.psf[z], maxx, maxy);
				psf2[i] = ie.crop(bounds);
			}

			return new ExtractedPSF(psf2, bounds.width, bounds.height);
		}

		public boolean dialogItemChanged(GenericDialog gd, AWTEvent e)
		{
			slice = (int) gd.getNextNumber();
			settings.setCropBorder((int) gd.getNextNumber());
			settings.setCropStart((int) gd.getNextNumber());
			settings.setCropEnd((int) gd.getNextNumber());
			settings.setOutputType(gd.getNextChoiceIndex());
			settings.setUpdateRoi(gd.getNextBoolean());

			update();
			return true;
		}

		private void draw()
		{
			drawLabel();
			drawCentre();
		}

		private void update()
		{
			updateLabel();
			updateCentre();
		}

		int cropBorder = -1;
		int cropStart = -1;
		int cropEnd = -1;
		int outputType = -1;
		int psfMagnification;
		boolean singlePrecision = false;

		private void drawLabel()
		{
			cropBorder = settings.getCropBorder();
			cropStart = settings.getCropStart();
			cropEnd = settings.getCropEnd();
			outputType = settings.getOutputType();
			psfMagnification = settings.getPsfMagnification();
			singlePrecision = settings.getSinglePrecision();

			int[] dimensions = psf.getDimensions();
			// Set limits
			int[] min = new int[] { cropBorder, cropBorder, cropStart };
			int[] max = new int[] { dimensions[0] - cropBorder, dimensions[1] - cropBorder, dimensions[2] - cropEnd };
			dimensions[0] -= 2 * cropBorder;
			dimensions[1] -= 2 * cropBorder;
			dimensions[2] -= (cropStart + cropEnd);

			Size size = CustomTricubicInterpolatingFunction.estimateSize(dimensions);
			if (outputType == OUTPUT_TYPE_IMAGE_PSF)
			{
				Size next = size.enlarge(psfMagnification);
				long future = next.getTotalFunctionPoints() * 4; // 4 bytes for a float
				String futureS = Utils.rounded((double) (future / 1048576));
				label1.setText(String.format("Size for Image PSF = %s MB", futureS));
			}
			else
			{
				long current = size.getMemoryFootprint(singlePrecision);
				String currentS = Utils.rounded((double) (current / 1048576));
				label1.setText(String.format("Size of Cubic Spline = %s MB", currentS));
			}

			// Draw ROI in the image
			psfOut[0].setRoi(min[0], min[1], max[0] - min[0], max[1] - min[1]);
			for (int i = 0; i < 3; i++)
			{
				int xd = Projection.getXDimension(i);
				int yd = Projection.getYDimension(i);
				psfOut[i + 1].setRoi(min[xd], min[yd], max[xd] - min[xd], max[yd] - min[yd]);
			}
		}

		private void updateLabel()
		{
			// Get the dimensions after the crop
			if (aquirePlotLock1())
			{
				// Run in a new thread to allow the GUI to continue updating
				new Thread(new Runnable()
				{
					public void run()
					{
						try
						{
							// Continue while the parameter is changing
							//@formatter:off
							while (cropBorder != settings.getCropBorder() || 
									cropStart != settings.getCropStart() ||
									cropEnd != settings.getCropEnd() ||
									outputType != settings.getOutputType() ||
									psfMagnification != settings.getPsfMagnification() ||
									singlePrecision != settings.getSinglePrecision())
							//@formatter:on
							{
								drawLabel();
							}
						}
						finally
						{
							// Ensure the running flag is reset
							plotLock1 = false;
						}
					}
				}).start();
			}
		}

		private int centre = -1;

		private void drawCentre()
		{
			centre = slice;

			if (psfOut[0].getSlice() != centre)
			{
				psfOut[0].setSlice(centre);
				psfOut[0].resetDisplayRange();
				psfOut[0].updateAndDraw();
			}

			// Mark projections using an overlay
			// X-projection
			psfOut[1].setOverlay(new Line(centre, 0, centre, psfOut[1].getHeight()), Color.blue, 1, Color.blue);
			// Y-projection
			psfOut[2].setOverlay(new Line(0, centre, psfOut[2].getWidth(), centre), Color.blue, 1, Color.blue);
		}

		private void updateCentre()
		{
			if (aquirePlotLock2())
			{
				// Run in a new thread to allow the GUI to continue updating
				new Thread(new Runnable()
				{
					public void run()
					{
						try
						{
							// Continue while the parameter is changing
							while (centre != slice)
							{
								drawCentre();
							}
						}
						finally
						{
							// Ensure the running flag is reset
							plotLock2 = false;
						}
					}
				}).start();
			}
		}
	}

	private Roi createRoi(float x, float y, Color color)
	{
		Roi roi = new PointRoi(x, y);
		roi.setStrokeColor(color);
		roi.setFillColor(color);
		return roi;
	}

	private ExtractedPSF combine(ExtractedPSF[] psfs)
	{
		ExtractedPSF first = psfs[0];

		// PSFs can have different stack sizes. XY size is the same.
		// Find the biggest insert before and after the centre to find
		// the combined stack size.

		int before = first.stackZCentre;
		int after = first.psf.length - first.stackZCentre;
		for (int i = 1; i < psfs.length; i++)
		{
			before = Math.max(before, psfs[i].stackZCentre);
			after = Math.max(after, psfs[i].psf.length - psfs[i].stackZCentre);
		}

		int totalDepth = before + after;
		float[][] psf = new float[totalDepth][first.psf[0].length];
		int size = first.maxx;
		int[] count = new int[totalDepth];
		for (int i = 0; i < psfs.length; i++)
		{
			int offset = before - psfs[i].stackZCentre;
			for (int j = 0; j < psfs[i].psf.length; j++)
			{
				float[] from = psfs[i].psf[j];
				float[] to = psf[j + offset];
				count[j + offset]++;
				for (int k = 0; k < to.length; k++)
					to[k] += from[k];
			}
		}
		// Q. Should the normalisation be done?
		for (int j = 0; j < psf.length; j++)
		{
			float[] to = psf[j];
			int c = count[j];
			if (c != 0)
			{
				for (int k = 0; k < to.length; k++)
					to[k] /= c;
			}
		}
		BasePoint centre = new BasePoint(size / 2f, size / 2f, before);
		ExtractedPSF combined = new ExtractedPSF(psf, size, centre, first.magnification);
		combined.stackZCentre = before;
		return combined;
	}

	private boolean showAlignmentDialog()
	{
		ExtendedGenericDialog gd = new ExtendedGenericDialog(TITLE);
		gd.addHelp(About.HELP_URL);

		gd.addMessage("Use XYZ stack alignment to create a combined PSF");

		CalibrationWriter cw = CalibrationWriter.create(settings.getCalibration());

		// These are ignored for reset
		gd.addChoice("Alignment_mode", ALIGNMENT_MODE, settings.getAlignmentMode());
		gd.addSlider("Z_radius (px)", 0, imp.getStackSize(), settings.getAlignmentZRadius());
		gd.addChoice("PSF_type", PSF_TYPE, settings.getPsfType());
		gd.addNumericField("nm_per_pixel", cw.getNmPerPixel(), 2, 6, "nm");
		gd.addNumericField("nm_per_slice", settings.getNmPerSlice(), 0, 6, "nm");
		PeakFit.addCameraOptions(gd, PeakFit.FLAG_NO_GAIN, cw);

		// For reset
		final TurboList<TextField> tf = new TurboList<TextField>();
		final TurboList<Checkbox> cb = new TurboList<Checkbox>();
		tf.add(gd.addAndGetSlider("Analysis_window", 0, 8, settings.getAnalysisWindow()));
		tf.add(gd.addAndGetSlider("Smoothing", 0.1, 0.5, settings.getSmoothing()));
		tf.add(gd.addAndGetSlider("CoM_z_window", 0, 8, settings.getComWindow()));
		tf.add(gd.addAndGetSlider("CoM_border", 0, 0.5, settings.getComBorder()));
		tf.add(gd.addAndGetSlider("Alignment_magnification", 1, 8, settings.getAlignmentMagnification()));
		cb.add(gd.addAndGetCheckbox("Smooth_stack_signal", settings.getSmoothStackSignal()));
		tf.add(gd.addAndGetSlider("Max_iterations", 1, 20, settings.getMaxIterations()));
		if (settings.getInteractiveMode())
			cb.add(gd.addAndGetCheckbox("Check_alignments", settings.getCheckAlignments()));
		tf.add(gd.addAndGetNumericField("Sub-pixel_precision", settings.getSubPixelPrecision(), -2));
		if (!settings.getInteractiveMode())
		{
			tf.add(gd.addAndGetNumericField("RMSD_XY_threshold", settings.getRmsdXyThreshold(), -2));
			tf.add(gd.addAndGetNumericField("RMSD_Z_threshold", settings.getRmsdZThreshold(), -2));
			tf.add(gd.addAndGetNumericField("CoM_shift_threshold", settings.getComShiftThreshold(), -2));
		}

		if (Utils.isShowGenericDialog())
		{
			gd.addAndGetButton("Reset", new ActionListener()
			{
				public void actionPerformed(ActionEvent e)
				{
					boolean interactive = PSFCreator.this.settings.getInteractiveMode();
					PSFCreatorSettings defaults = GUIProtosHelper.defaultPSFCreatorSettings;
					int t = 0, c = 0;
					tf.get(t++).setText(Double.toString(defaults.getAnalysisWindow()));
					tf.get(t++).setText(Double.toString(defaults.getSmoothing()));
					tf.get(t++).setText(Integer.toString(defaults.getComWindow()));
					tf.get(t++).setText(Double.toString(defaults.getComBorder()));
					tf.get(t++).setText(Integer.toString(defaults.getAlignmentMagnification()));
					cb.get(c++).setState(defaults.getSmoothStackSignal());
					tf.get(t++).setText(Integer.toString(defaults.getMaxIterations()));
					if (interactive)
						cb.get(c++).setState(defaults.getCheckAlignments());
					tf.get(t++).setText(Double.toString(defaults.getSubPixelPrecision()));
					if (!interactive)
					{
						tf.get(t++).setText(Double.toString(defaults.getRmsdXyThreshold()));
						tf.get(t++).setText(Double.toString(defaults.getRmsdZThreshold()));
						tf.get(t++).setText(Double.toString(defaults.getComShiftThreshold()));
					}

					// Reset later options too
					PSFCreator.this.settings.setPsfMagnification(defaults.getPsfMagnification());
					PSFCreator.this.settings.setWindow(defaults.getWindow());
					PSFCreator.this.settings.setSmoothStackSignal(defaults.getSmoothStackSignal());
					PSFCreator.this.settings.setComBorder(defaults.getComBorder());
					PSFCreator.this.settings.setCropBorder(0);
					PSFCreator.this.settings.setCropStart(0);
					PSFCreator.this.settings.setCropEnd(0);
				}
			});
		}

		gd.showDialog();

		if (gd.wasCanceled())
			return false;

		settings.setAlignmentMode(gd.getNextChoiceIndex());
		settings.setAlignmentZRadius((int) gd.getNextNumber());
		settings.setPsfType(gd.getNextChoiceIndex());
		cw.setNmPerPixel(gd.getNextNumber());
		settings.setNmPerSlice(gd.getNextNumber());
		cw.setCameraType(SettingsManager.getCameraTypeValues()[gd.getNextChoiceIndex()]);
		settings.setAnalysisWindow((int) gd.getNextNumber());
		settings.setSmoothing(gd.getNextNumber());
		settings.setComWindow((int) gd.getNextNumber());
		settings.setComBorder(gd.getNextNumber());
		settings.setAlignmentMagnification((int) gd.getNextNumber());
		settings.setSmoothStackSignal(gd.getNextBoolean());
		settings.setMaxIterations((int) gd.getNextNumber());
		if (settings.getInteractiveMode())
		{
			checkAlignments = gd.getNextBoolean();
			settings.setCheckAlignments(checkAlignments);
		}
		settings.setSubPixelPrecision(gd.getNextNumber());
		if (!settings.getInteractiveMode())
		{
			settings.setRmsdXyThreshold(gd.getNextNumber());
			settings.setRmsdZThreshold(gd.getNextNumber());
			settings.setComShiftThreshold(gd.getNextNumber());
		}

		gd.collectOptions();

		nmPerPixel = cw.getNmPerPixel();

		settings.setCalibration(cw.getBuilder());
		SettingsManager.writeSettings(settings);

		// Check arguments
		try
		{
			Parameters.isPositive("nm/pixel", nmPerPixel);
			Parameters.isPositive("nm/slice", settings.getNmPerSlice());
			// Since we do a local background estimation for each extracted PSF then we
			// do not need the bias for non sCMOS cameras.
			//if (!cw.isSCMOS())
			//	Parameters.isAboveZero("Bias", cw.getBias());
			Parameters.isEqualOrAbove("Projection magnification", settings.getAlignmentMagnification(), 1);
			Parameters.isEqualOrAbove("Max iterations", settings.getMaxIterations(), 1);
			Parameters.isEqualOrAbove("PSF magnification", settings.getPsfMagnification(), 1);
			Parameters.isAbove("Smoothing", settings.getSmoothing(), 0);
			Parameters.isBelow("Smoothing", settings.getSmoothing(), 1);
		}
		catch (IllegalArgumentException e)
		{
			IJ.error(TITLE, e.getMessage());
			return false;
		}

		return true;
	}

	private ExtractedPSF[] extractPSFs(final float[][] image, final BasePoint[] centres)
	{
		List<Future<?>> futures = new TurboList<Future<?>>(centres.length);

		final int w = imp.getWidth();
		final int h = imp.getHeight();

		final ExtractedPSF[] psfs = new ExtractedPSF[centres.length];
		for (int i = 0; i < centres.length; i++)
		{
			final int index = i;
			futures.add(threadPool.submit(new Runnable()
			{
				public void run()
				{
					psfs[index] = new ExtractedPSF(image, w, h, centres[index], boxRadius, zRadius,
							settings.getAlignmentMagnification());
					// Do this here within the thread
					psfs[index].createProjections();

					//psfs[index].show(TITLE + index);
				}
			}));
		}

		Utils.waitForCompletion(futures);

		return psfs;
	}

	private static float[][] getLimits(float[][] psf, int x, int y, int n)
	{
		BlockMeanFilter filter = new BlockMeanFilter();
		float[][] limits = new float[2][psf.length];
		for (int zz = 0; zz < psf.length; zz++)
		{
			float[] data = psf[zz];
			if (n > 0)
			{
				data = data.clone();
				filter.rollingBlockFilterInternal(data, x, y, n);
			}
			float[] l = findLimits(data, x, y, n);
			limits[0][zz] = l[0];
			limits[1][zz] = l[1];
			//float[] l2 = Maths.limits(data);
			//System.out.printf("%f - %f vs %f - %f\n", l[0], l[1], l2[0], l2[1]);
		}
		return limits;
	}

	private static float getBackground(float[][] psf, int x, int y, int n)
	{
		float[][] limits = getLimits(psf, x, y, n);
		return Maths.min(limits[0]);
		//return Maths.min(new Smoother().smooth(limits[0]).getFSmooth());
	}

	/**
	 * Find min/max value. This must put the entire region within the image
	 * 
	 * @param data
	 *            the data
	 * @param maxx
	 *            the maxx
	 * @param maxy
	 *            the maxy
	 * @param n
	 *            the block size of the region
	 * @return the limits
	 */
	private static float[] findLimits(float[] data, int maxx, int maxy, int n)
	{
		int[] l = findLimitsIndex(data, maxx, maxy, n);
		return new float[] { data[l[0]], data[l[1]] };
	}

	/**
	 * Find min/max index. This must put the entire region within the image
	 * 
	 * @param data
	 *            the data
	 * @param maxx
	 *            the maxx
	 * @param maxy
	 *            the maxy
	 * @param n
	 *            the block size of the region
	 * @return the min/max index
	 */
	private static int[] findLimitsIndex(float[] data, int maxx, int maxy, int n)
	{
		int min = n * maxx + n;
		int max = min;
		for (int y = n; y < maxy - n; y++)
		{
			for (int x = n, i = y * maxx + n; x < maxx - n; x++, i++)
			{
				if (data[i] < data[min])
					min = i;
				else if (data[i] > data[max])
					max = i;
			}
		}
		return new int[] { min, max };
	}

	/**
	 * Gets the constrast as the ratio between max and min value.
	 *
	 * @param min
	 *            the min value
	 * @param max
	 *            the max value
	 * @return the constrast
	 */
	@SuppressWarnings("unused")
	private static double[] getConstrast(float[] min, float[] max)
	{
		double[] c = new double[min.length];
		for (int i = 0; i < min.length; i++)
			c[i] = (double) max[i] / min[i];
		return c;
	}

	private static double[] getCentreOfMass(float[][] psf, int w, int h)
	{
		double cx = 0;
		double cy = 0;
		double cz = 0;
		double sumXYZ = 0;
		for (int z = 0; z < psf.length; z++)
		{
			float[] data = psf[z];
			double sumXY = 0;
			for (int y = 0, j = 0; y < h; y++)
			{
				double sumX = 0;
				for (int x = 0; x < w; x++)
				{
					float f = data[j++];
					sumX += f;
					cx += f * x;
				}
				sumXY += sumX;
				cy += sumX * y;
			}
			cz += sumXY * z;
			sumXYZ += sumXY;
		}
		// Find centre with 0.5 as the centre of the pixel
		cx = 0.5 + cx / sumXYZ;
		cy = 0.5 + cy / sumXYZ;
		cz = 0.5 + cz / sumXYZ;
		return new double[] { cx, cy, cz };
	}

	private static double[] getCentreOfMassXY(float[][] psf, int w, int h, int zCentre, int n, int border)
	{
		double cx = 0;
		double cy = 0;
		double sumXYZ = 0;
		for (int z = zCentre - n; z <= zCentre + n; z++)
		{
			// Check bounds
			if (z < 0 || z >= psf.length)
			{
				// Ignore. This will break the com but we only use it for the XY position
				continue;
			}

			float[] data = psf[z];

			double sumXY = 0;
			for (int y = border; y < h - border; y++)
			{
				double sumX = 0;
				for (int x = border, j = y * w + border; x < w - border; x++)
				{
					float f = data[j++];
					sumX += f;
					cx += f * x;
				}
				sumXY += sumX;
				cy += sumX * y;
			}
			sumXYZ += sumXY;
		}
		// Find centre with 0.5 as the centre of the pixel
		cx = 0.5 + cx / sumXYZ;
		cy = 0.5 + cy / sumXYZ;
		return new double[] { cx, cy };
	}

	private static class Projection
	{
		static final int X = 0;
		static final int Y = 1;
		static final int Z = 2;

		int x, y, z;
		float[] xp, yp, zp;

		Projection(float[][] psf, int x, int y)
		{
			// Maximum project each PSF: X, Y, Z projections
			this.x = x;
			this.y = y;
			z = psf.length;
			xp = new float[y * z];
			yp = new float[x * z];
			zp = new float[x * y];
			float[] stripx = new float[x];
			float[] stripy = new float[y];
			for (int zz = 0; zz < z; zz++)
			{
				float[] data = psf[zz];

				// Z-projection
				if (zz == 0)
				{
					System.arraycopy(data, 0, zp, 0, zp.length);
				}
				else
				{
					for (int i = 0; i < zp.length; i++)
						if (zp[i] < data[i])
							zp[i] = data[i];
				}

				// X projection
				for (int yy = 0; yy < y; yy++)
				{
					System.arraycopy(data, yy * x, stripx, 0, x);
					xp[yy * z + zz] = Maths.max(stripx);
				}

				// Y projection
				for (int xx = 0; xx < x; xx++)
				{
					for (int yy = 0; yy < y; yy++)
						stripy[yy] = data[yy * x + xx];
					yp[zz * x + xx] = Maths.max(stripy);
				}
			}
		}

		@SuppressWarnings("unused")
		int[] getDimensions()
		{
			return new int[] { x, y, z };
		}

		/**
		 * Gets the centre of mass of each projection and then combine.
		 *
		 * @return the centre of mass
		 */
		public double[] getCentreOfMass()
		{
			// Start in the centre of the image
			double[] com = new double[] { x / 2.0, y / 2.0, z / 2.0 };
			for (int i = 0; i < 3; i++)
			{
				// This should be croped around z-centre but the method isn't used so ignore this
				FloatProcessor fp = getProjection(i);
				double[] c = getCentreOfProjection(fp);
				// Get the shift relative to the centre
				double dx = c[0] - fp.getWidth() * 0.5;
				double dy = c[1] - fp.getHeight() * 0.5;
				//System.out.printf("[%d]  [%d] %.2f = %.2f, [%d] %.2f = %.2f\n", i,
				//		Projection.getXDimension(i), c[0], dx,
				//		Projection.getYDimension(i), c[1], dy);
				// Add the shift to the current centre
				//com[Projection.getXDimension(i)] -= Projection.getXShiftDirection(i) * dx / 2;
				//com[Projection.getYDimension(i)] -= Projection.getYShiftDirection(i) * dy / 2;
				com[Projection.getXDimension(i)] += dx / 2;
				com[Projection.getYDimension(i)] += dy / 2;
			}
			return com;
		}

		public double[] getCentreOfProjection(FloatProcessor fp)
		{
			float[] data = (float[]) fp.getPixels();
			double[] com = centreOfMass(data, fp.getWidth(), fp.getHeight());

			//			// Compare will background subtracted centre
			//			float min = Maths.min(data);
			//			float[] data2 = new float[data.length];
			//			for (int i = 0; i < data.length; i++)
			//				data2[i] = data[i] - min;
			//			double[] com2 = centreOfMass(data2, fp.getWidth(), fp.getHeight());
			//			
			//			System.out.printf("COM shift %f,%f\n", com[0]-com2[0], com[1]-com2[1]);

			return com;
		}

		private double[] centreOfMass(float[] data, int w, int h)
		{
			double cx = 0;
			double cy = 0;
			double sum = 0;
			for (int v = 0, j = 0; v < h; v++)
			{
				double sumU = 0;
				for (int u = 0; u < w; u++)
				{
					float f = data[j++];
					sumU += f;
					cx += f * u;
				}
				sum += sumU;
				cy += sumU * v;
			}
			// Find centre with 0.5 as the centre of the pixel
			cx = 0.5 + cx / sum;
			cy = 0.5 + cy / sum;
			return new double[] { cx, cy };
		}

		FloatProcessor getProjection(int i, int minz, int maxz)
		{
			FloatProcessor fp = getProjection(i);
			if (i < Z)
			{
				int range = maxz - minz + 1;
				switch (i)
				{
					case X:
						fp.setRoi(minz, 0, range, y);
						break;
					case Y:
						fp.setRoi(0, minz, x, range);
					default:
						break;
				}
				fp = (FloatProcessor) fp.crop();
			}
			return fp;
		}

		FloatProcessor getProjection(int i)
		{
			switch (i)
			{
				case X:
					return new FloatProcessor(z, y, xp);
				case Y:
					return new FloatProcessor(x, z, yp);
				case Z:
					return new FloatProcessor(x, y, zp);
			}
			return null;
		}

		static int getXDimension(int i)
		{
			switch (i)
			{
				case X:
					return Z;
				case Y:
					return X;
				case Z:
					return X;
			}
			return -1;
		}

		static int getYDimension(int i)
		{
			switch (i)
			{
				case X:
					return Y;
				case Y:
					return Z;
				case Z:
					return Y;
			}
			return -1;
		}

		//		static int getXShiftDirection(int i)
		//		{
		//			switch (i)
		//			{
		//				case X:
		//					return -1;
		//				case Y:
		//					return -1;
		//				case Z:
		//					return -1;
		//			}
		//			return 0;
		//		}
		//
		//		static int getYShiftDirection(int i)
		//		{
		//			switch (i)
		//			{
		//				case X:
		//					return -1;
		//				case Y:
		//					return -1;
		//				case Z:
		//					return -1;
		//			}
		//			return 0;
		//		}
	}

	private class ExtractedPSF
	{
		BasePoint centre;
		/**
		 * The centre of the stack. Used to crop the image around the centre for alignment.
		 * (Note that the centre in XY is the middle pixel).
		 * <p>
		 * Also used as a relative position when combining PSFs.
		 */
		int stackZCentre;
		final float[][] psf;
		final int maxx, maxy;
		float background;
		Projection projection;
		final int magnification;

		ExtractedPSF(float[][] psf, int size, BasePoint centre, int magnification)
		{
			this.centre = centre;
			this.magnification = magnification;
			stackZCentre = -1; // Not used
			this.psf = psf;
			maxx = size;
			maxy = size;
		}

		/**
		 * Crop to Z centre.
		 *
		 * @param zCentre
		 *            the z centre (1-based index)
		 */
		public ExtractedPSF cropToZCentre(int zCentre)
		{
			if (zCentre < 1 || zCentre > psf.length)
				throw new IllegalStateException("Cannot crop outside the PSF: " + zCentre);
			zCentre--; // Make 0-based index
			// Number of slices before and after the centre to make it even
			int d = Math.min(zCentre, psf.length - zCentre - 1);
			int from = zCentre - d;
			int to = zCentre + d + 1;
			float[][] psf = Arrays.copyOfRange(this.psf, from, to);
			int zShift = -from;
			ExtractedPSF p = new ExtractedPSF(psf, maxx, centre.shift(0, 0, -zShift), magnification);
			p.stackZCentre = zCentre + zShift;
			return p;
		}

		ExtractedPSF(float[][] psf, int maxx, int maxy)
		{
			this.centre = new BasePoint(0, 0, 0);
			this.magnification = 1;
			stackZCentre = -1; // Not used
			this.psf = psf;
			this.maxx = maxx;
			this.maxy = maxy;
		}

		ExtractedPSF(float[][] image, int w, int h, BasePoint centre, int boxRadius, int zRadius, int magnification)
		{
			this.centre = centre;
			this.magnification = magnification;

			// Build using tricubic interpolation.

			// Account for the centre of the XY pixel being 0.5 by convention (e.g. floating point ROIs).
			// The centre of the Z pixel is 0 (to support a user selected integer z-centre)
			double cx = centre.getX() - 0.5;
			double cy = centre.getY() - 0.5;
			double cz = centre.getZ();
			int icz = (int) cz;

			// We want to sample NxNxN points per voxel (N=magnification).
			// Create the sample points
			double pc = 1.0 / magnification; // Pixel centre in scaled image
			CubicSplinePosition[] sx = createCubicSplinePosition(cx, pc);
			CubicSplinePosition[] sy = createCubicSplinePosition(cy, pc);
			CubicSplinePosition[] sz = createCubicSplinePosition(cz, pc);

			// Create the interpolation tables
			double[][] tables = new double[magnification * magnification * magnification][];
			for (int z = 0, i = 0; z < magnification; z++)
				for (int y = 0; y < magnification; y++)
					for (int x = 0; x < magnification; x++)
					{
						tables[i++] = CustomTricubicFunction.computePowerTable(sx[x], sy[y], sz[z]);
					}

			// Find where centre is within the sample points
			int ix = findCentre(sx, cx);
			int iy = findCentre(sy, cy);
			int iz = findCentre(sz, cz);

			// Find the first and last voxels where we can interpolate. 
			// For correct interpolation we need an extra +1 after the upper limit on each axis.
			// Note: Cubic interpolation actually requires -1 and +2 around interpolation point 
			// 0 but for simplicity we allow the gradient to evaluate to zero at the bounds thus
			// requiring a range of 0 to 1 for each point. The bounds should not be important
			// if the PSF reduces to nothing at the edge.
			// Note we do not clip the XY positions as we pad by duplication
			// if the range overlaps the XY edge. This should not happen if the user selects 
			// good XY centres.
			int lx = (int) cx - boxRadius;
			int ux = (int) cx + boxRadius + 1;
			int ly = (int) cy - boxRadius;
			int uy = (int) cy + boxRadius + 1;
			// Note: we use the full range of the stack.
			int lz, uz;
			if (zRadius == 0)
			{
				lz = 0;
				uz = image.length - 1;
			}
			else
			{
				lz = Math.max(0, (int) cz - zRadius);
				uz = Math.min(image.length - 1, (int) cz + zRadius + 1);
			}

			// Extract the data for interpolation. 
			int rangex = ux - lx + 1;
			int rangey = uy - ly + 1;
			// Clip z as we do not pad the stack. 
			// This allows +1 after only if uz is clipped by the z-radius.
			int rangez = Math.min(image.length, uz - lz + 1);

			// Build an interpolating function
			// We pad with duplicate pixels if at the bounds
			int[] xi = new int[rangex];
			int[] yi = new int[rangey];
			for (int i = 0; i < xi.length; i++)
			{
				// Keep within data bounds for the indices
				xi[i] = Maths.clip(0, w - 1, lx + i);
			}
			for (int i = 0; i < yi.length; i++)
			{
				// Keep within data bounds for the indices
				yi[i] = Maths.clip(0, h - 1, ly + i);
			}

			// Extract to a stack to extract the background
			float[][] fval = new float[rangez][rangex * rangey];

			for (int z = 0; z < rangez; z++)
			{
				// Note: rangez is already clipped to the image size
				float[] data = image[lz + z];
				float[] slice = fval[z];

				for (int y = 0, i = 0; y < yi.length; y++)
				{
					final int index = w * yi[y];
					for (int x = 0; x < xi.length; x++, i++)
					{
						slice[i] = data[index + xi[x]];
					}
				}
			}

			int window = (int) Math.round(settings.getAnalysisWindow());
			background = getBackground(fval, rangex, rangey, window);
			double[] sum = new double[rangez];
			for (int z = 0; z < rangez; z++)
			{
				float[] slice = fval[z];
				double s = 0;
				for (int i = slice.length; i-- > 0;)
				{
					slice[i] -= background;
					s += slice[i];
				}
				sum[z] = s;
			}

			// Normalisation so the max intensity frame is one.
			// This allows adding all PSFs fairly.
			// This must be done after the background subtraction.
			// Note that this will only effect the interpolation in Z.
			// It will not effect how the function interpolates in XY.
			//
			// If smoothing is off then the enlarged PSF has a much noiser signal
			if (settings.getSmoothStackSignal())
			{
				// Smooth the intensity
				double[] ssum = new Smoother().smooth(sum).getDSmooth();

				// Compute normalisation and apply.
				SimpleArrayUtils.multiply(ssum, 1.0 / Maths.max(ssum));
				for (int z = 0; z < rangez; z++)
				{
					if (sum[z] != 0)
						SimpleArrayUtils.multiply(fval[z], ssum[z] / sum[z]);
				}
			}
			else
			{
				final double norm = 1.0 / Maths.max(sum);
				for (int z = 0; z < rangez; z++)
				{
					SimpleArrayUtils.multiply(fval[z], norm);
				}
			}

			FloatStackTrivalueProvider value = new FloatStackTrivalueProvider(fval, rangex, rangey);

			// The range x and y is controled to put the PSF in the middle of the slice
			maxx = maxy = 2 * boxRadius * magnification + 1;
			// The output z-stack interpolates all points for each voxel so the middle may not be in the centre of the stack
			int maxz = (rangez - 1) * magnification;
			psf = new float[maxz][maxx * maxy];

			// Compute the centre of the stack: (icz - lz) == number of slices before the centre slice
			stackZCentre = (icz - lz) * magnification + iz;

			// Interpolate: NxNxN points per voxel
<<<<<<< HEAD
=======
			final int n = magnification;

>>>>>>> 37546e4c
			// Visit each voxel that can be interpolated.
			// Decrement the range counters for convenience.
			rangez--;
			rangey--;
			rangex--;
<<<<<<< HEAD
			
			// pz,py,pz == pixel position pointers in the output PSF
			
			for (int z = 0, pz = 0; z < rangez; z++, pz += magnification)
=======

			for (int z = 0, pz = 0; z < rangez; z++, pz += n)
>>>>>>> 37546e4c
			{
				// We use pointers to the position in the interpolation tables so that the initial edge is
				// treated differently. This makes the X/Y dimension the same for all PSFs
				for (int y = 0, yy = iy, py = 0; y < rangey; y++, py += (n - yy), yy = 0)
				{
					for (int x = 0, xx = ix, px = 0; x < rangex; x++, px += (n - xx), xx = 0)
					{
						// Build the interpolator
						CustomTricubicFunction f = CustomTricubicInterpolator.create(value, x, y, z);

						// Sample NxNxN. 
						// The initial edge is handled by the position indices (pz,py,px).
						// The final edge is handled by the bounds of the PSF (psf.length, maxy, maxx).
						for (int zzz = 0, ppz = pz; zzz < n && ppz < psf.length; zzz++, ppz++)
						{
							float[] data = psf[ppz];
							for (int yyy = yy, ppy = py; yyy < n && ppy < maxy; yyy++, ppy++)
							{
								for (int xxx = xx, ppx = px; xxx < n && ppx < maxx; xxx++, ppx++)
								{
									double[] table = tables[xxx + n * (yyy + n * zzz)];
									data[maxx * ppy + ppx] = (float) f.value(table);
									if (Float.isNaN(data[maxx * ppy + ppx]))
									{
										System.out.printf("%d,%d,%d\n", x, y, z);
									}
								}
							}
						}
					}
				}
			}
		}

		/**
		 * Creates the cubic spline position sampling 'magnification' points within the range [0-1] from the given
		 * centre.
		 *
		 * @param centre
		 *            the centre
		 * @param pc
		 *            the pixel change (1/magnification)
		 * @return the cubic spline position
		 */
		private CubicSplinePosition[] createCubicSplinePosition(double centre, double pc)
		{
			CubicSplinePosition[] c = new CubicSplinePosition[magnification];
			// Find the first position in the range [0-1]
			centre -= Math.floor(centre);
			int j = 0;
			while (centre + j * pc >= 0)
				j--;
			for (int i = 0; i < c.length; i++)
			{
				j++;
				c[i] = new CubicSplinePosition(centre + j * pc);
			}
			return c;
		}

		private int findCentre(CubicSplinePosition[] sx, double centre)
		{
			centre -= Math.floor(centre);
			for (int i = 0; i < sx.length; i++)
				if (sx[i].getX() == centre)
					return i;
			throw new IllegalStateException();
		}

		void createProjections()
		{
			if (projection == null)
				projection = new Projection(psf, maxx, maxy);
		}

		ImagePlus[] show(String title)
		{
			int slice = (stackZCentre != -1) ? stackZCentre :
			// The centre is in the original scale so magnify
					centre.getZint() * magnification + 1;
			return show(title, slice);
		}

		ImagePlus[] show(String title, int slice)
		{
			ImagePlus[] out = new ImagePlus[4];
			ImageStack stack = new ImageStack(maxx, maxy);
			for (float[] pixels : psf)
				stack.addSlice(null, pixels);
			ImagePlus imp = Utils.display(title, stack);
			int n = psf.length;
			imp.setSlice(Maths.clip(1, n, slice));
			setCalibration(imp, 2);

			out[0] = imp;

			// Show the projections
			if (projection == null)
				return out;

			out[1] = setCalibration(Utils.display(title + " X-projection (ZY)", getProjection(0, false)), 0);
			out[2] = setCalibration(Utils.display(title + " Y-projection (XZ)", getProjection(1, false)), 1);
			out[3] = setCalibration(Utils.display(title + " Z-projection (XY)", getProjection(2, false)), 2);
			return out;
		}

		ImagePlus setCalibration(ImagePlus imp, int dimension)
		{
			imp.setCalibration(getCalibration(dimension));
			imp.resetDisplayRange();
			imp.updateAndDraw();
			return imp;
		}

		Calibration getCalibration(int dimension)
		{
			Calibration c = new Calibration();
			c.setUnit("nm");
			switch (dimension)
			{
				case Projection.X:
					c.pixelWidth = settings.getNmPerSlice() / magnification;
					c.pixelHeight = nmPerPixel / magnification;
					break;
				case Projection.Y:
					c.pixelWidth = nmPerPixel / magnification;
					c.pixelHeight = settings.getNmPerSlice() / magnification;
					break;
				case Projection.Z:
					c.pixelWidth = nmPerPixel / magnification;
					c.pixelHeight = nmPerPixel / magnification;
					c.pixelDepth = settings.getNmPerSlice() / magnification;
					break;
			}
			return c;
		}

		FloatProcessor getProjection(int i, boolean crop)
		{
			if (crop)
			{
				int pad = getZPadding();
				return projection.getProjection(i, stackZCentre - pad, stackZCentre + pad);
			}
			return projection.getProjection(i);
		}

		public ImageStack getImageStack(boolean crop)
		{
			int min, max;
			if (crop)
			{
				int pad = getZPadding();
				min = stackZCentre - pad;
				max = stackZCentre + pad;
			}
			else
			{
				min = 0;
				max = psf.length - 1;
			}
			ImageStack stack = new ImageStack(maxx, maxy, max - min + 1);
			for (int i = min, j = 1; i <= max; i++, j++)
			{
				stack.setPixels(psf[i].clone(), j);
			}
			return stack;
		}

		/**
		 * Gets the z padding to have an equal number of slices before and after the current stack z centre.
		 *
		 * @return the z padding
		 */
		int getZPadding()
		{
			return Math.min(stackZCentre, psf.length - stackZCentre - 1);
		}

		/**
		 * Create a new centre using the shift computed from the projection.
		 *
		 * @param translation
		 *            the translation
		 * @return the new base point
		 */
		BasePoint updateCentre(float[] translation)
		{
			return new BasePoint(
					// Centre in X,Y,Z refer to the position extracted from the image
					centre.getX() + translation[0], centre.getY() + translation[1], centre.getZ() + translation[2]);
		}

		/**
		 * Compute the centre of mass.
		 *
		 * @param useProjection
		 *            the use projection
		 * @return the centre of mass
		 */
		@SuppressWarnings("unused")
		public double[] getCentreOfMass(boolean useProjection)
		{
			if (useProjection)
				return projection.getCentreOfMass();
			return PSFCreator.getCentreOfMass(psf, maxx, maxy);
		}

		/**
		 * Compute the centre of mass and then the shift of the CoM from the centre of the
		 * image.
		 *
		 * @return the centre of mass shift
		 */
		public double[] getCentreOfMassXYShift(int zCentre)
		{
			double[] shift = PSFCreator.getCentreOfMassXY(psf, maxx, maxy, zCentre, settings.getComWindow(),
					getCoMXYBorder(maxx, maxy));
			// Turn into a shift relative to the centre
			int[] d = new int[] { maxx, maxy };
			for (int i = 0; i < d.length; i++)
			{
				shift[i] -= d[i] / 2.0;
				// Account for magnification
				shift[i] /= magnification;
			}

			if (settings.getSubPixelPrecision() > 0)
			{
				for (int i = 0; i < d.length; i++)
					shift[i] = Maths.round(shift[i], settings.getSubPixelPrecision());
			}

			return shift;
		}

		public ExtractedPSF enlarge(int n, ExecutorService threadPool)
		{
			if (n <= 1)
				return this;

			IJTrackProgress progress = new IJTrackProgress();
			FloatStackTrivalueProcedure p = new FloatStackTrivalueProcedure();
			FloatStackTrivalueProvider fval = new FloatStackTrivalueProvider(psf, maxx, maxy);

			// We can enlarge by interpolation between the start and end
			// by evenly sampling each spline node.
			// Do this dynamically. It is slower than creating the entire interpolating function
			// but uses much less memory.
			Utils.showStatus("Enlarging ... interpolating");

			//@formatter:off
			new CustomTricubicInterpolator.Builder()
					.setExecutorService(threadPool)
					.setProgress(progress)
					.build()
					.sample(fval, n, p);
			//@formatter:on

			IJ.showStatus("");

			// Enlarge the centre.  
			BasePoint newCentre = new BasePoint(
					// XY pixels are centred at 0.5.
					n * (centre.getX() - 0.5f) + 0.5f, n * (centre.getY() - 0.5f) + 0.5f,
					// Z stack at 0
					n * centre.getZ());
			// Enlarge the current magnification
			ExtractedPSF psf = new ExtractedPSF(p.value, p.x.length, newCentre, n * magnification);
			// We will have enlarged all the slices before the centre n times
			if (stackZCentre != -1)
				psf.stackZCentre = (this.stackZCentre - 1) * n + 1;
			return psf;
		}

		public int[] getDimensions()
		{
			return new int[] { maxx, maxy, psf.length };
		}
	}

	/**
	 * Align the PSFs with the combined PSF.
	 *
	 * @param combined
	 *            the combined
	 * @param psfs
	 *            the psfs
	 * @return The XYZ translations for each PSF
	 */
	private float[][] align(ExtractedPSF combined, final ExtractedPSF[] psfs)
	{
		float[][] result = (settings.getAlignmentMode() == ALIGNMENT_MODE_2D) ? align2D(combined, psfs)
				: align3D(combined, psfs);

		// Scale to the original image size
		int n = combined.magnification;
		for (int j = 0; j < result.length; j++)
		{
			for (int i = 0; i < 3; i++)
				result[j][i] /= n;
		}

		if (settings.getSubPixelPrecision() > 0)
		{
			double factor = settings.getSubPixelPrecision();
			for (int j = 0; j < result.length; j++)
			{
				for (int i = 0; i < 3; i++)
					result[j][i] = (float) Maths.round(result[j][i], factor);
			}
		}

		return result;
	}

	/**
	 * Align the PSFs with the combined PSF using the Image2DAligner class to align the 2D max intensity projections.
	 * The final alignment shift is the average of the shift from two projection alignments for each dimension.
	 *
	 * @param combined
	 *            the combined
	 * @param psfs
	 *            the psfs
	 * @return The XYZ translations for each PSF
	 */
	private float[][] align2D(ExtractedPSF combined, final ExtractedPSF[] psfs)
	{
		// Note: For alignment we crop the X/Y projections around the current z-centre
		// so the middle of the 2D image is the middle of the projection.

		int n = psfs.length * 3;
		List<Future<?>> futures = new TurboList<Future<?>>(n);

		final Image2DAligner[] align = new Image2DAligner[3];
		for (int i = 0; i < 3; i++)
		{
			align[i] = new Image2DAligner();
			align[i].setReference(combined.getProjection(i, true).duplicate()); // No need to set the bounds as the PSF will be smaller
		}

		final float[][] results = new float[psfs.length][3];

		for (int j = 0; j < psfs.length; j++)
		{
			final int jj = j;
			for (int i = 0; i < 3; i++)
			{
				final int ii = i;
				futures.add(threadPool.submit(new Runnable()
				{
					public void run()
					{
						ExtractedPSF psf = psfs[jj];
						double[] result = align[ii].copy().align(psf.getProjection(ii, true).duplicate(), 10);
						// We just average the shift from each projection. There should be
						// two shifts for each dimension
						results[jj][Projection.getXDimension(ii)] -= result[0] / 2;
						results[jj][Projection.getYDimension(ii)] -= result[1] / 2;
						//psfs[index].show(TITLE + index);
					}
				}));
			}
		}

		Utils.waitForCompletion(futures);

		return results;
	}

	/**
	 * Align the PSFs with the combined PSF using the Image2DAligner class to align the 2D max intensity projections.
	 * The final alignment shift is the average of the shift from two projection alignments for each dimension.
	 *
	 * @param combined
	 *            the combined
	 * @param psfs
	 *            the psfs
	 * @return The XYZ translations for each PSF
	 */
	private float[][] align3D(ExtractedPSF combined, final ExtractedPSF[] psfs)
	{
		// Note: For alignment we extract each PSF around the current z-centre
		// so the middle of the stack is the middle of the PSF.

		List<Future<?>> futures = new TurboList<Future<?>>(psfs.length);

		final Image3DAligner align = new Image3DAligner();
		align.setReference(combined.getImageStack(true));

		final float[][] results = new float[psfs.length][3];

		for (int j = 0; j < psfs.length; j++)
		{
			final int jj = j;
			futures.add(threadPool.submit(new Runnable()
			{
				public void run()
				{
					ExtractedPSF psf = psfs[jj];
					double[] result = align.copy().align(psf.getImageStack(true), 10);
					for (int i = 0; i < 3; i++)
						results[jj][i] = (float) -result[i];
				}
			}));
		}

		Utils.waitForCompletion(futures);

		//// Debug
		//float[][] results2 = align2D(combined, psfs);
		//for (int j = 0; j < psfs.length; j++)
		//{
		//	System.out.printf("%d %s vs %s (3D)\n", j, Arrays.toString(results2[j]), Arrays.toString(results[j]));
		//}

		return results;
	}

	/**
	 * Align the PSFs with the combined PSF using the gdsc.core.ij.AlignImagesFFT class
	 *
	 * @param combined
	 *            the combined
	 * @param psfs
	 *            the psfs
	 * @return The XYZ translations for each PSF
	 */
	@SuppressWarnings("unused")
	private float[][] align2(ExtractedPSF combined, final ExtractedPSF[] psfs)
	{
		int n = psfs.length * 3;
		List<Future<?>> futures = new TurboList<Future<?>>(n);

		final AlignImagesFFT[] align = new AlignImagesFFT[3];
		final Rectangle[] bounds = new Rectangle[3];
		for (int i = 0; i < 3; i++)
		{
			align[i] = new AlignImagesFFT();
			FloatProcessor fp1 = combined.getProjection(i, true);
			FloatProcessor fp2 = psfs[0].getProjection(i, true);
			align[i].init(fp1, WindowMethod.TUKEY, true);
			bounds[i] = AlignImagesFFT.createHalfMaxBounds(fp1.getWidth(), fp1.getHeight(), fp2.getWidth(),
					fp2.getHeight());
		}

		final float[][] results = new float[psfs.length][3];

		for (int j = 0; j < psfs.length; j++)
		{
			final int jj = j;
			for (int i = 0; i < 3; i++)
			{
				final int ii = i;
				futures.add(threadPool.submit(new Runnable()
				{
					public void run()
					{
						ExtractedPSF psf = psfs[jj];
						double[] result = align[ii].align(psf.getProjection(ii, true), WindowMethod.TUKEY, bounds[ii],
								SubPixelMethod.CUBIC);
						// We just average the shift from each projection. There should be
						// two shifts for each dimension
						results[jj][Projection.getXDimension(ii)] -= result[0] / 2;
						results[jj][Projection.getYDimension(ii)] -= result[1] / 2;
						//psfs[index].show(TITLE + index);
					}
				}));
			}
		}

		Utils.waitForCompletion(futures);

		return results;
	}

	private BasePoint[] updateUsingCentreOfMassXYShift(double[] shift, double shiftd, ExtractedPSF combined,
			BasePoint[] centres)
	{
		// The shift is the centre of mass of the image minus the pixel centre.

		float dx = (float) shift[0];
		float dy = (float) shift[1];
		float dz = 0;
		Utils.log("Combined PSF has CoM shift %s,%s (%s)", rounder.toString(shift[0]), rounder.toString(shift[1]),
				rounder.toString(shiftd));
		for (int i = 0; i < centres.length; i++)
		{
			centres[i] = centres[i].shift(dx, dy, dz);
		}
		return centres;
	}

	/**
	 * Apply the XY and Z weighting window. The background is subtracted from the data and the window applied.
	 *
	 * @param data
	 *            the data
	 * @param z
	 *            the z position of the PSF data
	 * @param wx
	 *            the XY weighting
	 * @param wz
	 *            the Z weighting
	 * @param background
	 *            the background
	 * @return the sum of the image
	 */
	private static double applyWindow(float[] data, int z, double[] wx, double[] wz, float background)
	{
		// Weight by the stack position 
		double[] w;
		if (wz[z] == 1)
		{
			w = wx;
		}
		else
		{
			w = wx.clone();
			for (int i = 0; i < w.length; i++)
				w[i] *= wz[z];
		}

		final int size = wx.length;
		double sum = 0;
		for (int y = 0, i = 0; y < size; y++)
		{
			double weight = w[y];
			for (int x = 0; x < size; x++, i++)
			{
				// Subtract background
				float f = (data[i] - background);
				if (f <= 0)
					data[i] = 0;
				else
					// Window function and normalise
					sum += data[i] = (float) (f * w[x] * weight);
			}
		}
		return sum;
	}
}<|MERGE_RESOLUTION|>--- conflicted
+++ resolved
@@ -5355,25 +5355,14 @@
 			stackZCentre = (icz - lz) * magnification + iz;
 
 			// Interpolate: NxNxN points per voxel
-<<<<<<< HEAD
-=======
 			final int n = magnification;
 
->>>>>>> 37546e4c
 			// Visit each voxel that can be interpolated.
-			// Decrement the range counters for convenience.
 			rangez--;
 			rangey--;
 			rangex--;
-<<<<<<< HEAD
-			
-			// pz,py,pz == pixel position pointers in the output PSF
-			
-			for (int z = 0, pz = 0; z < rangez; z++, pz += magnification)
-=======
 
 			for (int z = 0, pz = 0; z < rangez; z++, pz += n)
->>>>>>> 37546e4c
 			{
 				// We use pointers to the position in the interpolation tables so that the initial edge is
 				// treated differently. This makes the X/Y dimension the same for all PSFs
